//
// Copyright 2020 Google LLC
//
// Licensed under the Apache License, Version 2.0 (the "License");
// you may not use this file except in compliance with the License.
// You may obtain a copy of the License at
//
//      http://www.apache.org/licenses/LICENSE-2.0
//
// Unless required by applicable law or agreed to in writing, software
// distributed under the License is distributed on an "AS IS" BASIS,
// WITHOUT WARRANTIES OR CONDITIONS OF ANY KIND, either express or implied.
// See the License for the specific language governing permissions and
// limitations under the License.
//

package com.google.privacy.differentialprivacy;

import static com.google.common.base.Preconditions.checkArgument;

import com.google.common.annotations.VisibleForTesting;
import com.google.differentialprivacy.SummaryOuterClass.MechanismType;
import java.security.SecureRandom;
import javax.annotation.Nullable;

/**
 * Generates and adds Laplace noise to a raw piece of numerical data such that the result is
 * securely differentially private.
 *
 * <p>The Laplace noise is generated according to the geometric sampling mechanism described <a
 * href="https://github.com/google/differential-privacy/blob/main/common_docs/Secure_Noise_Generation.pdf">here</a>.
 * This approach is robust against unintentional privacy leaks due to artifacts of floating point
 * arithmetic.
 */
public class LaplaceNoise implements Noise {
  /**
   * This parameter determines the resolution of the numerical noise that is being generated
   * relative to the L_inf sensitivity and privacy parameter epsilon. More precisely, the
   * granularity parameter corresponds to the value 2^k as described <a
   * href="https://github.com/google/differential-privacy/blob/main/common_docs/Secure_Noise_Generation.pdf">here</a>..
   * Larger values result in more fine grained noise, but increase the chance of sampling
   * inaccuracies due to overflows. The probability of an overflow is less than 2^-1000, if the
   * granularity parameter is set to a value of 2^40 or less and the epsilon passed to addNoise is
   * at least 2^-50.
   *
   * <p>This parameter should be a power of 2.
   */
  private static final double GRANULARITY_PARAM = (double) (1L << 40);

  private final SecureRandom random;

  /** Returns a Noise instance initialized with a secure randomness source. */
  public LaplaceNoise() {
    random = new SecureRandom();
  }

  /**
   * Adds Laplace noise to {@code x} such that the output is {@code epsilon}-differentially private,
   * with respect to the specified L_0 and L_inf sensitivities. Note that {@code delta} must be set
   * to {@code null} because it does not parameterize Laplace noise. Moreover, {@code epsilon} must
   * be at least 2^-50.
   */
  @Override
  public double addNoise(
      double x, int l0Sensitivity, double lInfSensitivity, double epsilon, @Nullable Double delta) {
    DpPreconditions.checkSensitivities(l0Sensitivity, lInfSensitivity);

    return addNoise(x, Noise.getL1Sensitivity(l0Sensitivity, lInfSensitivity), epsilon, delta);
  }

  /**
   * See {@link #addNoise(double, int, double, double, Double)}.
   *
   * <p>As opposed to the latter method, this accepts the L_1 sensitivity of {@code x} directly
   * instead of the L_0 and L_Inf proxies. This should be used in settings where it is feasible or
   * more convenient to calculate the L_1 sensitivity directly.
   */
  public double addNoise(double x, double l1Sensitivity, double epsilon, @Nullable Double delta) {
    checkParameters(l1Sensitivity, epsilon, delta);

    double granularity =
        SecureNoiseMath.ceilPowerOfTwo((l1Sensitivity / epsilon) / GRANULARITY_PARAM);
    long twoSidedGeomericSample =
        sampleTwoSidedGeometric(granularity * epsilon / (l1Sensitivity + granularity));
    return SecureNoiseMath.roundToMultipleOfPowerOfTwo(x, granularity)
        + twoSidedGeomericSample * granularity;
  }

  /**
   * Adds Laplace noise to the integer {@code x} such that the output is {@code
   * epsilon}-differentially private, with respect to the specified L_0 and L_inf sensitivities.
   * Note that {@code delta} must be set to {@code null} because it does not parameterize Laplace
   * noise. Moreover, {@code epsilon} must be at least 2^-50.
   */
  @Override
  public long addNoise(
      long x, int l0Sensitivity, long lInfSensitivity, double epsilon, @Nullable Double delta) {
    // Calling addNoise on 0.0 avoids casting x to a double value, which is not secure from a
    // privacy perspective as it can have unforeseen effects on the sensitivity of x. Rounding and
    // adding the resulting noise to x in a post processing step is a secure operation (for noise of
    // moderate magnitude, i.e. < 2^53).
    return Math.round(addNoise(0.0, l0Sensitivity, (double) lInfSensitivity, epsilon, delta)) + x;
  }

  @Override
  public MechanismType getMechanismType() {
    return MechanismType.LAPLACE;
  }

  /**
   * See {@link #addNoise(long, int, long, double, Double)}.
   *
   * <p>As opposed to the latter method, this accepts the L_1 sensitivity of {@code x} directly
   * instead of the L_0 and L_Inf proxies. This should be used in settings where it's more
   * convenient (or feasible) to calculate the L_1 sensitivity directly.
   */
  public long addNoise(long x, int l1Sensitivity, double epsilon, @Nullable Double delta) {
    return Math.round(addNoise((double) x, l1Sensitivity, epsilon, delta));
  }

  /**
   * Computes a confidence interval that contains the raw value {@code x} passed to {@link
   * #addNoise(double, int, double, double, Double)} with a probability equal to {@code 1 - alpha}
   * based on the specified {@code noisedX} and noise parameters. Note that {@code delta} must be
<<<<<<< HEAD
   * set to {@code null} because it does not parameterize Laplace noise.
=======
   * set to {@code null} because it does not parameterize Laplace noise. Moreover, {@code epsilon}
   * must be at least 2^-50.
>>>>>>> b57e8fe6
   */
  @Override
  public ConfidenceInterval computeConfidenceInterval(
      double noisedX,
      int l0Sensitivity,
      double lInfSensitivity,
      double epsilon,
      @Nullable Double delta,
      double alpha) {
<<<<<<< HEAD
    // TODO: Implement confidence interval computation.
    throw new UnsupportedOperationException("Not implemented yet.");
=======
    checkConfidenceIntervalParameters(l0Sensitivity, lInfSensitivity, epsilon, delta, alpha);
    double lambda = Noise.getL1Sensitivity(l0Sensitivity, lInfSensitivity) / epsilon;
    return computeConfidenceInterval(noisedX, lambda, alpha);
>>>>>>> b57e8fe6
  }

  /**
   * Computes a confidence interval that contains the raw value integer {@code x} passed to {@link
   * #addNoise(long, int, long, double, Double)} with a probability greater or equal to {@code 1 -
   * alpha} based on the specified {@code noisedX} and noise parameters. Note that {@code delta}
<<<<<<< HEAD
   * must be set to {@code null} because it does not parameterize Laplace noise.
=======
   * must be set to {@code null} because it does not parameterize Laplace noise. Moreover, {@code
   * epsilon} must be at least 2^-50.
>>>>>>> b57e8fe6
   */
  @Override
  public ConfidenceInterval computeConfidenceInterval(
      long noisedX,
      int l0Sensitivity,
      long lInfSensitivity,
      double epsilon,
      @Nullable Double delta,
      double alpha) {
<<<<<<< HEAD
    // TODO: Implement confidence interval computation.
    throw new UnsupportedOperationException("Not implemented yet.");
=======
    checkConfidenceIntervalParameters(l0Sensitivity, lInfSensitivity, epsilon, delta, alpha);
    double lambda = Noise.getL1Sensitivity(l0Sensitivity, lInfSensitivity) / epsilon;
    ConfidenceInterval confIntAroundZero = computeConfidenceInterval(0, lambda, alpha);
    return ConfidenceInterval.create(
        SecureNoiseMath.nextSmallerDouble(Math.round(confIntAroundZero.lowerBound()) + noisedX),
        SecureNoiseMath.nextLargerDouble(Math.round(confIntAroundZero.upperBound()) + noisedX));
>>>>>>> b57e8fe6
  }

  private void checkParameters(double l1Sensitivity, double epsilon, @Nullable Double delta) {
    DpPreconditions.checkEpsilon(epsilon);
    DpPreconditions.checkNoiseDelta(delta, this);
    DpPreconditions.checkL1Sensitivity(l1Sensitivity);
  }

  private void checkConfidenceIntervalParameters(
      int l0Sensitivity,
      double lInfSensitivity,
      double epsilon,
      @Nullable Double delta,
      double alpha) {
    DpPreconditions.checkAlpha(alpha);
    DpPreconditions.checkSensitivities(l0Sensitivity, lInfSensitivity);
    checkParameters(Noise.getL1Sensitivity(l0Sensitivity, lInfSensitivity), epsilon, delta);
  }

  /**
   * See {@link #computeConfidenceInterval(double, int, double, double, Double, double)}.
   *
   * <p>As opposed to the latter method, this accepts the {@code lambda} of the Laplace noise
   * directly.
   */
  private ConfidenceInterval computeConfidenceInterval(
      double noisedX, double lambda, double alpha) {
    // Finding a symmetrical confidence interval around a Laplace of (0, lambda)
    // by calculating Z_(alpha/2) using computeLaplacePercentile which will return a
    // negative value by symmetry to gain more accuracy for extremely small alpha.
    double z = computeLaplacePercentile(lambda, alpha / 2);
    return ConfidenceInterval.create(noisedX + z, noisedX - z);
  }

  /**
   * Computes the percentile z satisfying Pr[Y <= z] = {@code p} for a random variable Y that is
   * Laplace distributed with the specified {@code lambda} and a mean of zero.
   */
  private double computeLaplacePercentile(double lambda, double p) {
    if (p < 0.5) {
      return lambda * Math.log(2 * p);
    }
    return -lambda * Math.log(2 * (1 - p));
  }

  /**
   * Returns a sample drawn from the geometric distribution of parameter {@code p = 1 - e^-lambda},
   * i.e., the number of Bernoulli trials until the first success where the success probability is
   * {@code 1 - e^-lambda}. The returned sample is truncated to the max long value. To ensure that a
   * truncation happens with probability less than 10^-6, {@code lambda} must be greater than 2^-59.
   */
  @VisibleForTesting
  long sampleGeometric(double lambda) {
    checkArgument(
        lambda > 1.0 / (1L << 59),
        "The parameter lambda must be at least 2^-59. Provided value: %s",
        lambda);

    // Return truncated sample in the case that the sample exceeds the max long value.
    if (random.nextDouble() > -1.0 * Math.expm1(-1.0 * lambda * Long.MAX_VALUE)) {
      return Long.MAX_VALUE;
    }

    // Perform a binary search for the sample in the interval from 1 to max long. Each iteration
    // splits the interval in two and randomly keeps either the left or the right subinterval
    // depending on the respective probability of the sample being contained in them. The search
    // ends once the interval only contains a single sample.
    long left = 0; // exclusive bound
    long right = Long.MAX_VALUE; // inclusive bound

    while (left + 1 < right) {
      // Compute a midpoint that divides the probability mass of the current interval approximately
      // evenly between the left and right subinterval. The resulting midpoint will be less or equal
      // to the arithmetic mean of the interval. This reduces the expected number of iterations of
      // the binary search compared to a search that uses the arithmetic mean as a midpoint. The
      // speed up is more pronounced, the higher the success probability p is.
      long mid =
          (long)
              Math.ceil(
                  (left
                      - (Math.log(0.5) + Math.log1p(Math.exp(lambda * (left - right)))) / lambda));
      // Ensure that mid is contained in the search interval. This is a safeguard to account for
      // potential mathematical inaccuracies due to finite precision arithmetic.
      mid = Math.min(Math.max(mid, left + 1), right - 1);

      // Probability that the sample is at most mid, i.e., q = Pr[X ≤ mid | left < X ≤ right] where
      // X denotes the sample. The value of q should be approximately one half.
      double q = Math.expm1(lambda * (left - mid)) / Math.expm1(lambda * (left - right));
      if (random.nextDouble() <= q) {
        right = mid;
      } else {
        left = mid;
      }
    }
    return right;
  }

  /**
   * Returns a sample drawn from a geometric distribution that is mirrored at 0. The non-negative
   * part of the distribution's PDF matches the PDF of a geometric distribution of parameter {@code
   * p = 1 - e^-lambda} that is shifted to the left by 1 and scaled accordingly.
   */
  private long sampleTwoSidedGeometric(double lambda) {
    long geometricSample = 0;
    boolean sign = false;
    // Keep a sample of 0 only if the sign is positive. Otherwise, the probability of 0 would be
    // twice as high as it should be.
    while (geometricSample == 0 && !sign) {
      geometricSample = sampleGeometric(lambda) - 1;
      sign = random.nextBoolean();
    }
    return sign ? geometricSample : -geometricSample;
  }
}<|MERGE_RESOLUTION|>--- conflicted
+++ resolved
@@ -122,12 +122,8 @@
    * Computes a confidence interval that contains the raw value {@code x} passed to {@link
    * #addNoise(double, int, double, double, Double)} with a probability equal to {@code 1 - alpha}
    * based on the specified {@code noisedX} and noise parameters. Note that {@code delta} must be
-<<<<<<< HEAD
-   * set to {@code null} because it does not parameterize Laplace noise.
-=======
    * set to {@code null} because it does not parameterize Laplace noise. Moreover, {@code epsilon}
    * must be at least 2^-50.
->>>>>>> b57e8fe6
    */
   @Override
   public ConfidenceInterval computeConfidenceInterval(
@@ -137,26 +133,17 @@
       double epsilon,
       @Nullable Double delta,
       double alpha) {
-<<<<<<< HEAD
-    // TODO: Implement confidence interval computation.
-    throw new UnsupportedOperationException("Not implemented yet.");
-=======
     checkConfidenceIntervalParameters(l0Sensitivity, lInfSensitivity, epsilon, delta, alpha);
     double lambda = Noise.getL1Sensitivity(l0Sensitivity, lInfSensitivity) / epsilon;
     return computeConfidenceInterval(noisedX, lambda, alpha);
->>>>>>> b57e8fe6
   }
 
   /**
    * Computes a confidence interval that contains the raw value integer {@code x} passed to {@link
    * #addNoise(long, int, long, double, Double)} with a probability greater or equal to {@code 1 -
    * alpha} based on the specified {@code noisedX} and noise parameters. Note that {@code delta}
-<<<<<<< HEAD
-   * must be set to {@code null} because it does not parameterize Laplace noise.
-=======
    * must be set to {@code null} because it does not parameterize Laplace noise. Moreover, {@code
    * epsilon} must be at least 2^-50.
->>>>>>> b57e8fe6
    */
   @Override
   public ConfidenceInterval computeConfidenceInterval(
@@ -166,17 +153,12 @@
       double epsilon,
       @Nullable Double delta,
       double alpha) {
-<<<<<<< HEAD
-    // TODO: Implement confidence interval computation.
-    throw new UnsupportedOperationException("Not implemented yet.");
-=======
     checkConfidenceIntervalParameters(l0Sensitivity, lInfSensitivity, epsilon, delta, alpha);
     double lambda = Noise.getL1Sensitivity(l0Sensitivity, lInfSensitivity) / epsilon;
     ConfidenceInterval confIntAroundZero = computeConfidenceInterval(0, lambda, alpha);
     return ConfidenceInterval.create(
         SecureNoiseMath.nextSmallerDouble(Math.round(confIntAroundZero.lowerBound()) + noisedX),
         SecureNoiseMath.nextLargerDouble(Math.round(confIntAroundZero.upperBound()) + noisedX));
->>>>>>> b57e8fe6
   }
 
   private void checkParameters(double l1Sensitivity, double epsilon, @Nullable Double delta) {
