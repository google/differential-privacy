#
# Copyright 2020 Google LLC
#
# Licensed under the Apache License, Version 2.0 (the "License");
# you may not use this file except in compliance with the License.
# You may obtain a copy of the License at
#
#     http://www.apache.org/licenses/LICENSE-2.0
#
# Unless required by applicable law or agreed to in writing, software
# distributed under the License is distributed on an "AS IS" BASIS,
# WITHOUT WARRANTIES OR CONDITIONS OF ANY KIND, either express or implied.
# See the License for the specific language governing permissions and
# limitations under the License.

package(default_visibility = [
    "//visibility:public",
])

java_plugin(
    name = "autovalue_plugin",
    processor_class = "com.google.auto.value.processor.AutoValueProcessor",
    deps = [
        "@maven//:com_google_auto_value_auto_value",
    ],
)

java_library(
    name = "autovalue",
    exported_plugins = [
        ":autovalue_plugin",
    ],
    exports = [
        "@maven//:com_google_auto_value_auto_value",
    ],
)

java_test(
    name = "AllTests",
    srcs = glob(
        [
            "*.java",
        ],
    ),
    test_class = "com.google.privacy.differentialprivacy.AllTests",
    deps = [
<<<<<<< HEAD
              ":autovalue",
              "//main/com/google/privacy/differentialprivacy",
              "@com_google_differential_privacy//proto:summary_java_proto",
              "@maven//:com_google_guava_guava",
              "@maven//:com_google_protobuf_protobuf_java",
              "@maven//:com_google_truth_truth",
              "@maven//:junit_junit",
              "@maven//:org_mockito_mockito_core",
=======
        ":autovalue",
        "//main/com/google/privacy/differentialprivacy",
        "@com_google_differential_privacy//proto:summary_java_proto",
        "@maven//:com_google_auto_value_auto_value",
        "@maven//:com_google_auto_value_auto_value_annotations",
        "@maven//:com_google_guava_guava",
        "@maven//:com_google_protobuf_protobuf_java",
        "@maven//:com_google_truth_truth",
        "@maven//:junit_junit",
        "@maven//:org_mockito_mockito_core",
>>>>>>> b57e8fe6
    ],
)<|MERGE_RESOLUTION|>--- conflicted
+++ resolved
@@ -44,16 +44,6 @@
     ),
     test_class = "com.google.privacy.differentialprivacy.AllTests",
     deps = [
-<<<<<<< HEAD
-              ":autovalue",
-              "//main/com/google/privacy/differentialprivacy",
-              "@com_google_differential_privacy//proto:summary_java_proto",
-              "@maven//:com_google_guava_guava",
-              "@maven//:com_google_protobuf_protobuf_java",
-              "@maven//:com_google_truth_truth",
-              "@maven//:junit_junit",
-              "@maven//:org_mockito_mockito_core",
-=======
         ":autovalue",
         "//main/com/google/privacy/differentialprivacy",
         "@com_google_differential_privacy//proto:summary_java_proto",
@@ -64,6 +54,5 @@
         "@maven//:com_google_truth_truth",
         "@maven//:junit_junit",
         "@maven//:org_mockito_mockito_core",
->>>>>>> b57e8fe6
     ],
 )