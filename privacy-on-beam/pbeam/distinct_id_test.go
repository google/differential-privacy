//
// Copyright 2020 Google LLC
//
// Licensed under the Apache License, Version 2.0 (the "License");
// you may not use this file except in compliance with the License.
// You may obtain a copy of the License at
//
//      http://www.apache.org/licenses/LICENSE-2.0
//
// Unless required by applicable law or agreed to in writing, software
// distributed under the License is distributed on an "AS IS" BASIS,
// WITHOUT WARRANTIES OR CONDITIONS OF ANY KIND, either express or implied.
// See the License for the specific language governing permissions and
// limitations under the License.
//

package pbeam

import (
	"fmt"
	"math"
	"reflect"
	"testing"

	"github.com/google/differential-privacy/go/noise"
	testpb "github.com/google/differential-privacy/privacy-on-beam/testdata"
	"github.com/apache/beam/sdks/go/pkg/beam"
	"github.com/apache/beam/sdks/go/pkg/beam/testing/passert"
	"github.com/apache/beam/sdks/go/pkg/beam/testing/ptest"
	"github.com/apache/beam/sdks/go/pkg/beam/transforms/stats"
	"github.com/google/go-cmp/cmp"
	"github.com/google/go-cmp/cmp/cmpopts"
	"google.golang.org/protobuf/proto"
)

var (
	ln3 = math.Log(3)
)

func init() {
	beam.RegisterType(reflect.TypeOf((*checkNothingBelowThresholdFn)(nil)))
}

// Simply checks that running an aggregation step from a PrivatePCollection
// generated from MakeDistinctPrivacyIDFromProto does not fail.
func TestProtoAggregation(t *testing.T) {
	values := []*testpb.TestAnon{
		{Foo: proto.Int64(42), Bar: proto.String("fourty-two")},
		{Foo: proto.Int64(17), Bar: proto.String("seventeen")},
		{Bar: proto.String("zero")},
	}
	p, s, col := ptest.CreateList(values)
	pcol := MakePrivateFromProto(s, col, NewPrivacySpec(1, 1e-10), "foo")
	got := DistinctPrivacyID(s, pcol, DistinctPrivacyIDParams{MaxPartitionsContributed: 1, NoiseKind: LaplaceNoise{}})
	// All values are distinct and should be thresholded.
	passert.Empty(s, got)
	if err := ptest.Run(p); err != nil {
		t.Errorf("proto aggregation failed: %v", err)
	}
}

// Checks that DistinctPrivacyID returns a correct answer, in particular that keys
// are correctly counted (without duplicates).
func TestDistinctPrivacyIDNoNoise(t *testing.T) {
	pairs := concatenatePairs(
		makePairsWithFixedV(7, 0),
		makePairsWithFixedV(52, 1),
		makePairsWithFixedV(99, 2),
		makePairsWithFixedV(7, 0)) // duplicated values should have no influence.
	result := []testInt64Metric{
		// Only 7 privacy units are associated with value 0: should be thresholded.
		{1, 52},
		{2, 99},
	}
	p, s, col, want := ptest.CreateList2(pairs, result)
	col = beam.ParDo(s, pairToKV, col)

	// ε=50, δ=10⁻²⁰⁰ and l1Sensitivity=4 gives a post-aggregation threshold of 37.
	// We have 4 partitions. So, to get an overall flakiness of 10⁻²³,
	// we need to have each partition pass with 1-10⁻²⁵ probability (k=25).
	// To see the logic and the math behind flakiness and tolerance calculation,
	// See https://github.com/google/differential-privacy/blob/main/privacy-on-beam/docs/Tolerance_Calculation.pdf.
	epsilon, delta, k, l1Sensitivity := 50.0, 1e-200, 25.0, 4.0
	pcol := MakePrivate(s, col, NewPrivacySpec(epsilon, delta))
	got := DistinctPrivacyID(s, pcol, DistinctPrivacyIDParams{MaxPartitionsContributed: 4, NoiseKind: LaplaceNoise{}})
	want = beam.ParDo(s, int64MetricToKV, want)
	if err := approxEqualsKVInt64(s, got, want, laplaceTolerance(k, l1Sensitivity, epsilon)); err != nil {
		t.Fatalf("TestDistinctPrivacyIDNoNoise: %v", err)
	}
	if err := ptest.Run(p); err != nil {
		t.Errorf("TestDistinctPrivacyIDNoNoise: DistinctPrivacyID(%v) = %v, expected %v: %v", col, got, want, err)
	}
}

// Checks that DistinctPrivacyID with partitions returns a correct answer, in particular that keys
// are correctly counted (without duplicates).
func TestDistinctPrivacyIDWithPartitionsNoNoise(t *testing.T) {
	pairs := concatenatePairs(
		makePairsWithFixedV(7, 0),
		makePairsWithFixedV(52, 1),
		makePairsWithFixedV(99, 2),
		makePairsWithFixedV(7, 0), // duplicated values should have no influence.
		makePairsWithFixedV(20, 3))
	result := []testInt64Metric{
		// Specified partitions include 0, which would otherwise be thresholded.
		{0, 7},
		{1, 52},
		// Drop unspecified partition 2.
		{3, 20},
		// Add specified partition 4.
		{4, 0},
	}
	p, s, col, want := ptest.CreateList2(pairs, result)
	col = beam.ParDo(s, pairToKV, col)

	partitions := []int{0, 1, 3, 4}
	// Create partition PCollection.
	partitionsCol := beam.CreateList(s, partitions)

	// We have ε=50, δ=0, and l1Sensitivity=4.
	// We have 4 partitions. So, to get an overall flakiness of 10⁻²³,
	// we need to have each partition pass with 1-10⁻²⁵ probability (k=25).
	// To see the logic and the math behind flakiness and tolerance calculation,
	// See https://github.com/google/differential-privacy/blob/master/privacy-on-beam/docs/Tolerance_Calculation.pdf.
	epsilon, delta, k, l1Sensitivity := 50.0, 0.0, 25.0, 4.0
	pcol := MakePrivate(s, col, NewPrivacySpec(epsilon, delta))
	got := DistinctPrivacyID(s, pcol, DistinctPrivacyIDParams{MaxPartitionsContributed: 4, NoiseKind: LaplaceNoise{}, partitionsCol: partitionsCol})
	want = beam.ParDo(s, int64MetricToKV, want)
	if err := approxEqualsKVInt64(s, got, want, laplaceTolerance(k, l1Sensitivity, epsilon)); err != nil {
		t.Fatalf("TestDistinctPrivacyIDWithPartitionsNoNoise: %v", err)
	}
	if err := ptest.Run(p); err != nil {
		t.Errorf("TestDistinctPrivacyIDWithPartitionsNoNoise: DistinctPrivacyID(%v) = %v, expected %v: %v", col, got, want, err)
	}
}

type distinctThresholdTestCase struct {
	name            string
	noiseKind       NoiseKind
	epsilon         float64
	delta           float64
	numPartitions   int
	minAllowedValue int
}

var distinctThresholdTestCases = []distinctThresholdTestCase{
	{
		name:          "Gaussian",
		noiseKind:     GaussianNoise{},
		epsilon:       1,
		delta:         0.01,
		numPartitions: 25,
		// We use δ = 0.005 in these calculations since the δ = 0.01 budget is split
		// in half (50% for adding noise, 50% for thresholding).
		minAllowedValue: int(noise.Gaussian().Threshold(25, 1, 1, 0.005, 0.005)),
	},
	{
		name:            "Laplace",
		noiseKind:       LaplaceNoise{},
		epsilon:         1,
		delta:           0.01,
		numPartitions:   25,
		minAllowedValue: int(noise.Laplace().Threshold(25, 1, 1, 0, 0.01)),
	},
}

type checkNothingBelowThresholdFn struct {
	Threshold int // Exported in order to be usable by Beam.
}

func (fn *checkNothingBelowThresholdFn) ProcessElement(c testInt64Metric) error {
	if c.Metric < int64(fn.Threshold) {
		return fmt.Errorf("found a count of %d<%d for value %d", c.Metric, fn.Threshold, c.Value)
	}
	return nil
}

func buildDistinctPrivacyIDThresholdPipeline(tc distinctThresholdTestCase) (p *beam.Pipeline, s beam.Scope, col beam.PCollection, got beam.PCollection) {
	// pairs contains {1,0}, {2,0}, …, {minAllowedValue,0}, {1,1}, …, {minAllowedValue,1}, {1,2}, …, {minAllowedValue,9}.
	var pairs []pairII
	for i := 0; i < tc.numPartitions; i++ {
		// We add minAllowedValue privacy keys per value to place each of the values
		// right next to the distribution's Threshold.
		pairs = append(pairs, makePairsWithFixedV(tc.minAllowedValue, i)...)
	}
	p, s, col = ptest.CreateList(pairs)
	col = beam.ParDo(s, pairToKV, col)

	pcol := MakePrivate(s, col, NewPrivacySpec(tc.epsilon, tc.delta))
	got = DistinctPrivacyID(s, pcol, DistinctPrivacyIDParams{MaxPartitionsContributed: int64(tc.numPartitions), NoiseKind: tc.noiseKind})
	got = beam.ParDo(s, kvToInt64Metric, got)
	return p, s, col, got
}

// Checks that DistinctPrivacyID correctly removes partitions under the threshold.
func TestDistinctPrivacyIDThresholdsSmallEntries(t *testing.T) {
	for _, tc := range distinctThresholdTestCases {
		t.Run(tc.name, func(t *testing.T) {
			// Sanity check that the minAllowedValue is sensical.
			if tc.minAllowedValue <= 0 {
				t.Errorf("Invalid test case: minAllowedValue must be positive. Got: %d", tc.minAllowedValue)
			}

			p, s, col, got := buildDistinctPrivacyIDThresholdPipeline(tc)
			beam.ParDo0(s, &checkNothingBelowThresholdFn{tc.minAllowedValue}, got)
			if err := ptest.Run(p); err != nil {
				t.Errorf("%s: DistinctPrivacyID(%v) = %v, found an unexpected value below minAllowedValue: %v", tc.name, col, got, err)
			}
		})
	}
}

// Checks that DistinctPrivacyID does not remove all data (partitions above the
// threshold should be maintained).
func TestDistinctPrivacyIDThresholdLeavesSomeEntries(t *testing.T) {
	for _, tc := range distinctThresholdTestCases {
		t.Run(tc.name, func(t *testing.T) {
			// Sanity check that the minAllowedValue is sensical.
			if tc.minAllowedValue <= 0 {
				t.Errorf("Invalid test case: minAllowedValue must be positive. Got: %d", tc.minAllowedValue)
			}

			p, s, col, got := buildDistinctPrivacyIDThresholdPipeline(tc)
			passert.Empty(s, got) // We want this to be an error.
			if err := ptest.Run(p); err == nil {
				t.Errorf("%s: DistinctPrivacyID(%v) returned an empty result.", tc.name, col)
			}
		})
	}
}

// Checks that DistinctPrivacyID adds noise to its output.
func TestDistinctPrivacyIDAddsNoise(t *testing.T) {
	for _, tc := range []struct {
		name      string
		noiseKind NoiseKind
		// Differential privacy params used. The test assumes sensitivities of 1.
		epsilon float64
		delta   float64
	}{
		{
			name:      "Gaussian",
			noiseKind: GaussianNoise{},
			epsilon:   1,
			delta:     0.01, // It is split by 2: 0.005 for the noise and 0.005 for the partition selection
		},
		{

			name:      "Laplace",
			noiseKind: LaplaceNoise{},
			epsilon:   0.1,
			delta:     0.01,
		},
	} {
		// We have 1 partition. So, to get an overall flakiness of 10⁻²³,
		// we need to have each partition pass with 1-10⁻²³ probability (k=23).
		noiseEpsilon, noiseDelta := tc.epsilon, 0.0
		k := 23.0
		l0Sensitivity, lInfSensitivity := 1.0, 1.0
		partitionSelectionEpsilon, partitionSelectionDelta := tc.epsilon, tc.delta
		l1Sensitivity := l0Sensitivity * lInfSensitivity
		tolerance := complementaryLaplaceTolerance(k, l1Sensitivity, noiseEpsilon)
		numIDs := int(noise.Laplace().Threshold(1, 1, partitionSelectionEpsilon, noiseDelta, partitionSelectionDelta) + tolerance)
		if tc.noiseKind == gaussianNoise {
			noiseDelta = tc.delta / 2
			partitionSelectionDelta = tc.delta / 2
			tolerance = complementaryGaussianTolerance(k, l0Sensitivity, lInfSensitivity, noiseEpsilon, noiseDelta)
			numIDs = int(noise.Gaussian().Threshold(1, 1, noiseEpsilon, noiseDelta, partitionSelectionDelta) + tolerance)
		}
		// pairs contains {1,0}, {2,0}, …, {numIDs,0}.
		pairs := makePairsWithFixedV(numIDs, 0)
		p, s, col := ptest.CreateList(pairs)
		col = beam.ParDo(s, pairToKV, col)

		pcol := MakePrivate(s, col, NewPrivacySpec(tc.epsilon, tc.delta))
		got := DistinctPrivacyID(s, pcol, DistinctPrivacyIDParams{MaxPartitionsContributed: 1, NoiseKind: tc.noiseKind})
		got = beam.ParDo(s, kvToInt64Metric, got)

		checkInt64MetricsAreNoisy(s, got, numIDs, tolerance)
		if err := ptest.Run(p); err != nil {
			t.Errorf("DistinctPrivacyID didn't add any noise: %v", err)
		}
	}
}

<<<<<<< HEAD
// Checks that DistinctPrivacyID with partitions adds noise to its output.
func TestDistinctPrivacyIDWithPartitionsAddsNoise(t *testing.T) {
	for _, tc := range []struct {
		name      string
		noiseKind NoiseKind
		// Differential privacy params used. The test assumes sensitivities of 1.
		epsilon float64
		delta   float64
	}{
		// Epsilon and delta are not split because partitions are specified. All of it is used for the noise.
		{
			name:      "Gaussian",
			noiseKind: GaussianNoise{},
			epsilon:   0.5,
			delta:     0.005, 
		},
		{

			name:      "Laplace",
			noiseKind: LaplaceNoise{},
			epsilon:   0.05,
			delta:     0, // It is 0 because partitions are specified (so no thresholding occurs) and we are adding Laplace noise.
		},
	} {
		// We have 1 partition. So, to get an overall flakiness of 10⁻²³,
		// we need to have each partition pass with 1-10⁻²³ probability (k=23).
		epsilonNoise, deltaNoise := tc.epsilon, 0.0
		k := 23.0
		l0Sensitivity, lInfSensitivity := 1.0, 1.0
		l1Sensitivity := l0Sensitivity * lInfSensitivity
		tolerance := complementaryLaplaceTolerance(k, l1Sensitivity, epsilonNoise)
		numIDs := 10
		if tc.noiseKind == gaussianNoise {
			deltaNoise = tc.delta
			tolerance = complementaryGaussianTolerance(k, l0Sensitivity, lInfSensitivity, epsilonNoise, deltaNoise)
		}
		// pairs contains {1,0}, {2,0}, …, {numIDs,0}.
		pairs := makePairsWithFixedV(numIDs, 0)
		p, s, col := ptest.CreateList(pairs)
		col = beam.ParDo(s, pairToKV, col)

		pcol := MakePrivate(s, col, NewPrivacySpec(tc.epsilon, tc.delta))
		partitionsCol := beam.CreateList(s, []int{1, 2, 3, 4, 5, 6, 7, 8, 9, 10})
		got := DistinctPrivacyID(s, pcol, DistinctPrivacyIDParams{MaxPartitionsContributed: 1, NoiseKind: tc.noiseKind, partitionsCol: partitionsCol})
		got = beam.ParDo(s, kvToInt64Metric, got)

		checkInt64MetricsAreNoisy(s, got, numIDs, tolerance)
		if err := ptest.Run(p); err != nil {
			t.Errorf("DistinctPrivacyID didn't add any noise: %v", err)
		}
	}
}

// Checks that DistinctPrivacyID bounds per-user contributions correctly.
=======
// Checks that DistinctPrivacyID bounds cross-partition contributions correctly.
>>>>>>> 1b1dc663
// The logic mirrors TestCountCrossPartitionContributionBounding.
func TestDistinctPrivacyIDCrossPartitionContributionBounding(t *testing.T) {
	// pairs contains {1,0}, {2,0}, …, {50,0}, {1,1}, …, {50,1}, {1,2}, …, {50,9}.
	var pairs []pairII
	for i := 0; i < 10; i++ {
		pairs = append(pairs, makePairsWithFixedV(50, i)...)
	}
	result := []testInt64Metric{
		{0, 150},
	}
	p, s, col, want := ptest.CreateList2(pairs, result)
	col = beam.ParDo(s, pairToKV, col)

	// ε=50, δ=0.01 and l1Sensitivity=3 gives a post-aggregation threshold of 1.
	// We have 10 partitions. So, to get an overall flakiness of 10⁻²³,
	// we need to have each partition pass with 1-10⁻²⁵ probability (k=25).
	epsilon, delta, k, l1Sensitivity := 50.0, 0.01, 25.0, 3.0
	pcol := MakePrivate(s, col, NewPrivacySpec(epsilon, delta))
	got := DistinctPrivacyID(s, pcol, DistinctPrivacyIDParams{MaxPartitionsContributed: 3, NoiseKind: LaplaceNoise{}})
	// With a max contribution of 3, 70% of the data should have be
	// dropped. The sum of all elements must then be 150.
	counts := beam.DropKey(s, got)
	sumOverPartitions := stats.Sum(s, counts)
	got = beam.AddFixedKey(s, sumOverPartitions) // Adds a fixed key of 0.
	want = beam.ParDo(s, int64MetricToKV, want)
	if err := approxEqualsKVInt64(s, got, want, laplaceTolerance(k, l1Sensitivity, epsilon)); err != nil {
		t.Fatalf("TestDistinctPrivacyIDCrossPartitionContributionBounding: %v", err)
	}
	if err := ptest.Run(p); err != nil {
		t.Errorf("TestDistinctPrivacyIDCrossPartitionContributionBounding: DistinctPrivacyID(%v) = %v, expected elements to sum to 150: %v", col, got, err)
	}
}

// Checks that DistinctPrivacyID bounds cross-partition contributions correctly.
// The logic mirrors TestCountCrossPartitionContributionBounding.
func TestDistinctPrivacyIDWithPartitionsCrossPartitionContributionBounding(t *testing.T) {
	// pairs contains {1,0}, {2,0}, …, {50,0}, {1,1}, …, {50,1}, {1,2}, …, {50,9}.
	var pairs []pairII
	for i := 0; i < 10; i++ {
		pairs = append(pairs, makePairsWithFixedV(50, i)...)
	}
	result := []testInt64Metric{
		{0, 150},
	}
	p, s, col, want := ptest.CreateList2(pairs, result)
	col = beam.ParDo(s, pairToKV, col)
	partitionsCol := beam.CreateList(s, []int{0, 1, 2})

	// We have ε=50, δ=0 and l1Sensitivity=3.
	// We have 5 partitions. So, to get an overall flakiness of 10⁻²³,
	// we need to have each partition pass with 1-10⁻²⁵ probability (k=25).
	epsilon, delta, k, l1Sensitivity := 50.0, 0.0, 25.0, 3.0
	pcol := MakePrivate(s, col, NewPrivacySpec(epsilon, delta))
	got := DistinctPrivacyID(s, pcol, DistinctPrivacyIDParams{MaxPartitionsContributed: 3, NoiseKind: LaplaceNoise{}, partitionsCol: partitionsCol})
	// With a max contribution of 3, 40% of the partitions should be dropped.
	// The sum of all elements must then be 150.
	counts := beam.DropKey(s, got)
	sumOverPartitions := stats.Sum(s, counts)
	got = beam.AddFixedKey(s, sumOverPartitions) // Adds a fixed key of 0.
	want = beam.ParDo(s, int64MetricToKV, want)
	if err := approxEqualsKVInt64(s, got, want, laplaceTolerance(k, l1Sensitivity, epsilon)); err != nil {
		t.Fatalf("TestDistinctPrivacyIDWithPartitionsCrossPartitionContributionBounding: %v", err)
	}
	if err := ptest.Run(p); err != nil {
		t.Errorf("TestDistinctPrivacyIDWithPartitionsCrossPartitionContributionBounding: DistinctPrivacyID(%v) = %v, expected elements to sum to 150: %v", col, got, err)
	}
}

// Checks that DistinctPrivacyID deduplicates KV pairs *before* bounding
// contribution. To test that, we set the contribution to exactly the number of
// distinct values per key, and we duplicate many values: if contribution
// bounding isn't optimized, we should lose values.
func TestDistinctPrivacyIDOptimizedContrib(t *testing.T) {
	pairs := concatenatePairs(
		makePairsWithFixedV(50, 0),
		makePairsWithFixedV(50, 1),
		makePairsWithFixedV(50, 2),
		makePairsWithFixedV(50, 3),
		makePairsWithFixedV(50, 0),
		makePairsWithFixedV(50, 1),
		makePairsWithFixedV(50, 2),
		makePairsWithFixedV(50, 3))
	result := []testInt64Metric{
		{0, 50},
		{1, 50},
		{2, 50},
		{3, 50},
	}
	p, s, col, want := ptest.CreateList2(pairs, result)
	col = beam.ParDo(s, pairToKV, col)

	// ε=50, δ=10⁻²⁰⁰ and l1Sensitivity=4 gives a post-aggregation threshold of 37.
	// We have 4 partitions. So, to get an overall flakiness of 10⁻²³,
	// we need to have each partition pass with 1-10⁻²⁵ probability (k=25).
	epsilon, delta, k, l1Sensitivity := 50.0, 1e-200, 25.0, 4.0
	pcol := MakePrivate(s, col, NewPrivacySpec(epsilon, delta))
	got := DistinctPrivacyID(s, pcol, DistinctPrivacyIDParams{MaxPartitionsContributed: 4, NoiseKind: LaplaceNoise{}})
	want = beam.ParDo(s, int64MetricToKV, want)
	if err := approxEqualsKVInt64(s, got, want, laplaceTolerance(k, l1Sensitivity, epsilon)); err != nil {
		t.Fatalf("TestDistinctPrivacyIDOptimizedContrib: %v", err)
	}
	if err := ptest.Run(p); err != nil {
		t.Errorf("TestDistinctPrivacyIDOptimizedContrib: DistinctPrivacyID(%v) = %v, expected %v: %v", col, got, want, err)
	}
}

func TestNewCountFn(t *testing.T) {
	for _, tc := range []struct {
		desc      string
		noiseKind noise.Kind
		want      *countFn
	}{
		{"Laplace", noise.LaplaceNoise,
			&countFn{
				Epsilon:                  1,
				NoiseDelta:               0,
				ThresholdDelta:           1e-5,
				MaxPartitionsContributed: 17,
				NoiseKind:                noise.LaplaceNoise,
			}},
		{"Gaussian", noise.GaussianNoise,
			&countFn{
				Epsilon:                  1,
				NoiseDelta:               5e-6,
				ThresholdDelta:           5e-6,
				MaxPartitionsContributed: 17,
				NoiseKind:                noise.GaussianNoise,
			}},
	} {
		got := newCountFn(1, 1e-5, 17, tc.noiseKind, false)
		if diff := cmp.Diff(tc.want, got, cmpopts.IgnoreUnexported(countFn{})); diff != "" {
			t.Errorf("newCountFn mismatch for '%s' (-want +got):\n%s", tc.desc, diff)
		}
	}
}

func TestCountFnSetup(t *testing.T) {
	for _, tc := range []struct {
		desc      string
		noiseKind noise.Kind
		wantNoise interface{}
	}{
		{"Laplace noise kind", noise.LaplaceNoise, noise.Laplace()},
		{"Gaussian noise kind", noise.GaussianNoise, noise.Gaussian()}} {
		got := newCountFn(1, 1e-5, 17, tc.noiseKind, false)
		got.Setup()
		if !cmp.Equal(tc.wantNoise, got.noise) {
			t.Errorf("Setup: for %s got %v, want %v", tc.desc, got.noise, tc.wantNoise)
		}
	}
}

func TestCountFnAddInput(t *testing.T) {
	cf := countFn{
		// Use ε=math.MaxFloat64 to deterministically not add any noise when calling ExtractOutput.
		Epsilon:    math.MaxFloat64,
		NoiseDelta: 0,
		// Use δ=1 to make certain we do not threshold anything when calling ExtractOutput.
		ThresholdDelta:           1,
		MaxPartitionsContributed: 1,
		NoiseKind:                noise.LaplaceNoise,
		noise:                    noise.Laplace(),
	}

	accum1 := cf.CreateAccumulator()
	cf.AddInput(accum1, 1)
	cf.AddInput(accum1, 1)

	got := cf.ExtractOutput(accum1)
	want := int64Ptr(2)
	if diff := cmp.Diff(want, got); diff != "" {
		t.Errorf("unexpected output (-want +got):\n%s", diff)
	}
}

func TestCountFnMergeAccumulators(t *testing.T) {
	cf := countFn{
		// Use ε=math.MaxFloat64 to deterministically not add any noise when calling ExtractOutput.
		Epsilon:    math.MaxFloat64,
		NoiseDelta: 0,
		// Use δ=1 to make certain we do not threshold anything when calling ExtractOutput.
		ThresholdDelta:           1,
		MaxPartitionsContributed: 1,
		NoiseKind:                noise.LaplaceNoise,
		noise:                    noise.Laplace(),
	}

	accum1 := cf.CreateAccumulator()
	cf.AddInput(accum1, 1)
	cf.AddInput(accum1, 1)
	accum2 := cf.CreateAccumulator()
	cf.AddInput(accum2, 1)
	cf.MergeAccumulators(accum1, accum2)

	got := cf.ExtractOutput(accum1)
	want := int64Ptr(3)
	if diff := cmp.Diff(want, got); diff != "" {
		t.Errorf("unexpected output (-want +got):\n%s", diff)
	}
}

func TestCountFnExtractOutputReturnsNilForSmallPartitions(t *testing.T) {
	// The laplace threshold for ε=ln3, δ=10⁻²⁰⁰, lInfSensitivity = 1 is ~ 420.
	// The raw count after adding 10 elements is equal to 10.
	// The laplace tolerance is equal to 48 for ε=ln3, l1Sensitivity=maxPartitionsContributed=1 and flakiness of 10⁻²³.
	// The rawCount + laplaceTolerance is less than the threshold with flakiness of 10⁻²³ for chosen parameters: 10 + 48 < 420.
	fn := countFn{
		Epsilon:                  ln3,
		NoiseDelta:               0,
		ThresholdDelta:           1e-200,
		MaxPartitionsContributed: 1,
		NoiseKind:                noise.LaplaceNoise,
	}

	fn.Setup()
	accum := fn.CreateAccumulator()
	for i := 0; i < 10; i++ {
		fn.AddInput(accum, 1)
	}

	got := fn.ExtractOutput(accum)

	// Should return nil output for small partitions.
	if got != nil {
		t.Errorf("ExtractOutput: for 10 added values got: %d, want nil", *got)
	}
}

func TestCountFnExtractOutputDoesNotReturnNilIfPartitionsSpecified(t *testing.T) {
	// Thresholding does not occur because partitions are specified.
	// The raw count after adding 10 elements is equal to 10.
	// The laplace tolerance is equal to 48 for ε=ln3, l1Sensitivity=maxPartitionsContributed=1 and flakiness of 10⁻²³.
	// The rawCount + laplaceTolerance is less than the threshold with flakiness of 10⁻²³ for chosen parameters: 10 + 48 < 420.
	fn := countFn{
		Epsilon:                  ln3,
		NoiseDelta:               0,
		ThresholdDelta:           1e-200,
		MaxPartitionsContributed: 1,
		NoiseKind:                noise.LaplaceNoise,
		PartitionsSpecified:      true,
	}

	fn.Setup()
	accum := fn.CreateAccumulator()
	for i := 0; i < 1; i++ {
		fn.AddInput(accum, 1)
	}

	got := fn.ExtractOutput(accum)

	// Should not return nil output for small partitions, since partitions are specified.
	if got == nil {
		t.Errorf("ExtractOutput: for 1 added value got: %d, do not want nil", *got)
	}
}<|MERGE_RESOLUTION|>--- conflicted
+++ resolved
@@ -283,7 +283,6 @@
 	}
 }
 
-<<<<<<< HEAD
 // Checks that DistinctPrivacyID with partitions adds noise to its output.
 func TestDistinctPrivacyIDWithPartitionsAddsNoise(t *testing.T) {
 	for _, tc := range []struct {
@@ -337,10 +336,8 @@
 	}
 }
 
-// Checks that DistinctPrivacyID bounds per-user contributions correctly.
-=======
+
 // Checks that DistinctPrivacyID bounds cross-partition contributions correctly.
->>>>>>> 1b1dc663
 // The logic mirrors TestCountCrossPartitionContributionBounding.
 func TestDistinctPrivacyIDCrossPartitionContributionBounding(t *testing.T) {
 	// pairs contains {1,0}, {2,0}, …, {50,0}, {1,1}, …, {50,1}, {1,2}, …, {50,9}.
