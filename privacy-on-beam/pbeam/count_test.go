//
// Copyright 2020 Google LLC
//
// Licensed under the Apache License, Version 2.0 (the "License");
// you may not use this file except in compliance with the License.
// You may obtain a copy of the License at
//
//      http://www.apache.org/licenses/LICENSE-2.0
//
// Unless required by applicable law or agreed to in writing, software
// distributed under the License is distributed on an "AS IS" BASIS,
// WITHOUT WARRANTIES OR CONDITIONS OF ANY KIND, either express or implied.
// See the License for the specific language governing permissions and
// limitations under the License.
//

package pbeam

import (
	"testing"

	"github.com/google/differential-privacy/go/dpagg"
	"github.com/apache/beam/sdks/go/pkg/beam"
	"github.com/apache/beam/sdks/go/pkg/beam/testing/ptest"
	"github.com/apache/beam/sdks/go/pkg/beam/transforms/stats"
)

// Checks that Count returns a correct answer: duplicated pairs must be
// counted multiple times, but not too many times.
func TestCountNoNoise(t *testing.T) {
	// In this test, we set the per-partition l1Sensitivity to 2, and:
	// - value 0 is associated with 7 privacy units, so it should be thresholded;
	// - value 1 is associated with 52 privacy units appearing twice each, so each of
	//   them should be counted twice;
	// - value 2 is associated with 99 privacy units appearing 3 times each, but the
	//   l1Sensitivity is 2, so each should only be counted twice.
	// Each privacy unit contributes to at most 1 partition.
	pairs := concatenatePairs(
		makePairsWithFixedVStartingFromKey(0, 7, 0),
		makePairsWithFixedVStartingFromKey(7, 52, 1),
		makePairsWithFixedVStartingFromKey(7, 52, 1),
		makePairsWithFixedVStartingFromKey(7+52, 99, 2),
		makePairsWithFixedVStartingFromKey(7+52, 99, 2),
		makePairsWithFixedVStartingFromKey(7+52, 99, 2),
	)
	result := []testInt64Metric{
		{1, 104}, // 52*2
		{2, 198}, // 99*2
	}
	p, s, col, want := ptest.CreateList2(pairs, result)
	col = beam.ParDo(s, pairToKV, col)

	// ε=50, δ=10⁻²⁰⁰ and l1Sensitivity=2 gives a threshold of ≈38.
	// We have 3 partitions. So, to get an overall flakiness of 10⁻²³,
	// we need to have each partition pass with 1-10⁻²⁵ probability (k=25).
	// To see the logic and the math behind flakiness and tolerance calculation,
	// See https://github.com/google/differential-privacy/blob/main/privacy-on-beam/docs/Tolerance_Calculation.pdf.
	epsilon, delta, k, l1Sensitivity := 50.0, 1e-200, 25.0, 2.0
	pcol := MakePrivate(s, col, NewPrivacySpec(epsilon, delta))
	got := Count(s, pcol, CountParams{MaxValue: 2, MaxPartitionsContributed: 1, NoiseKind: LaplaceNoise{}})
	want = beam.ParDo(s, int64MetricToKV, want)
	if err := approxEqualsKVInt64(s, got, want, laplaceTolerance(k, l1Sensitivity, epsilon)); err != nil {
		t.Fatalf("TestCountNoNoise: %v", err)
	}
	if err := ptest.Run(p); err != nil {
		t.Errorf("TestCountNoNoise: Count(%v) = %v, expected %v: %v", col, got, want, err)
	}
}

// Checks that Count with partitions returns a correct answer.
func TestCountWithPartitionsNoNoise(t *testing.T) {
	var pairs []pairII
	for i := 0; i < 10; i++ {
		pairs = append(pairs, pairII{i, 1})
	}
	// Only keep partitions 9 and 10.
	result := []testInt64Metric {
		{9, 1},
		{10, 1},
	}

	p, s, col, want := ptest.CreateList2(pairs, result)
	col = beam.ParDo(s, pairToKV, col)
	partitions := []int{9, 10}
	partitionsCol := beam.CreateList(s, partitions)

	// We use ε=50, δ=0 and l1Sensitivity=2.
	// We have 2 partitions. So, to get an overall flakiness of 10⁻²³,
	// we need to have each partition pass with 1-10⁻²⁵ probability (k=25).
	// To see the logic and the math behind flakiness and tolerance calculation,
	// See https://github.com/google/differential-privacy/blob/master/privacy-on-beam/docs/Tolerance_Calculation.pdf.
	epsilon, delta, k, l1Sensitivity := 50.0, 0.0, 25.0, 2.0
	pcol := MakePrivate(s, col, NewPrivacySpec(epsilon, delta))
	got := Count(s, pcol, CountParams{MaxValue: 2, MaxPartitionsContributed: 1, NoiseKind: LaplaceNoise{}, partitionsCol: partitionsCol})
	want = beam.ParDo(s, int64MetricToKV, want)
	if err := approxEqualsKVInt64(s, got, want, laplaceTolerance(k, l1Sensitivity, epsilon)); err != nil {
		t.Fatalf("TestCountWithPartitionsNoNoise: %v", err)
	}
	if err := ptest.Run(p); err != nil {
		t.Errorf("TestCountWithPartitionsNoNoise: Count(%v) = %v, expected %v: %v", col, got, want, err)
	}
}

// Checks that Count is performing a random partition selection.
func TestCountPartitionSelectionNonDeterministic(t *testing.T) {
	for _, tc := range []struct {
		name          string
		noiseKind     NoiseKind
		epsilon       float64
		delta         float64
		numPartitions int
		countPerValue int
	}{
		{
			name:      "Gaussian",
			noiseKind: GaussianNoise{},
			// After splitting the (ε, δ) budget between the noise and partition
			// selection portions of the privacy algorithm, this results in a ε=1,
			// δ=0.3 partition selection budget.
			epsilon: 2,
			delta:   0.6,
			// countPerValue=1 yields a 30% chance of emitting any particular partition
			// (since δ_emit=0.3).
			countPerValue: 1,
			// 143 distinct partitions implies that some (but not all) partitions are
			// emitted with high probability (at least 1 - 1e-20).
			numPartitions: 143,
		},
		{
			name:      "Laplace",
			noiseKind: LaplaceNoise{},
			// After splitting the (ε, δ) budget between the noise and partition
			// selection portions of the privacy algorithm, this results in the
			// partition selection portion of the budget being ε_selectPartition=1,
			// δ_selectPartition=0.3.
			epsilon: 2,
			delta:   0.3,
			// countPerValue=1 yields a 30% chance of emitting any particular partition
			// (since δ_emit=0.3).
			countPerValue: 1,
			numPartitions: 143,
		},
	} {
		t.Run(tc.name, func(t *testing.T) {
			// Sanity check that the countPerValue is sensical.
			if tc.countPerValue <= 0 {
				t.Fatalf("Invalid test case: countPerValue must be positive. Got: %d", tc.countPerValue)
			}

			// Build up {ID, Value} pairs such that tc.countPerValue privacy units
			// contribute to each of the tc.numPartitions partitions:
			//    {0,0}, {1,0}, …, {countPerValue-1,0}
			//    {countPerValue,1}, {countPerValue+1,1}, …, {countPerValue*2-1,1}
			//    …
			//    {countPerValue*(numPartitions-1),numPartitions-1}, …, {countPerValue*numPartitions-1, numPartitions-1}
			var (
				pairs   []pairII
				kOffset = 0
			)
			for i := 0; i < tc.numPartitions; i++ {
				for j := 0; j < tc.countPerValue; j++ {
					pairs = append(pairs, pairII{kOffset + j, i})
				}
			}
			p, s, col := ptest.CreateList(pairs)
			col = beam.ParDo(s, pairToKV, col)

			// Run Count on pairs
			pcol := MakePrivate(s, col, NewPrivacySpec(tc.epsilon, tc.delta))
			got := Count(s, pcol, CountParams{MaxValue: 1, MaxPartitionsContributed: 1, NoiseKind: tc.noiseKind})
			got = beam.ParDo(s, kvToInt64Metric, got)

			// Validate that partitions are selected randomly (i.e., some emitted and some dropped).
			checkSomePartitionsAreDropped(s, got, tc.numPartitions)
			if err := ptest.Run(p); err != nil {
				t.Errorf("%v", err)
			}
		})
	}
}

// Checks that Count adds noise to its output.
func TestCountAddsNoise(t *testing.T) {
	for _, tc := range []struct {
		name      string
		noiseKind NoiseKind
		// Differential privacy params used.
		epsilon float64
		delta   float64
	}{
		{
			name:      "Gaussian",
			noiseKind: GaussianNoise{},
			epsilon:   2,    // It is split by 2: 1 for the noise and 1 for the partition selection.
			delta:     0.01, // It is split by 2: 0.005 for the noise and 0.005 for the partition selection.
		},
		{
			name:      "Laplace",
			noiseKind: LaplaceNoise{},
			epsilon:   0.2, // It is split by 2: 0.1 for the noise and 0.1 for the partition selection.
			delta:     0.01,
		},
	} {
		// We have 1 partition. So, to get an overall flakiness of 10⁻²³,
		// we need to have each partition pass with 1-10⁻²³ probability (k=23).
		noiseEpsilon, noiseDelta := tc.epsilon/2, 0.0
		k := 23.0
		l0Sensitivity, lInfSensitivity := 1.0, 1.0
		partitionSelectionEpsilon, partitionSelectionDelta := tc.epsilon/2, tc.delta
		l1Sensitivity := l0Sensitivity * lInfSensitivity
		tolerance := complementaryLaplaceTolerance(k, l1Sensitivity, noiseEpsilon)
		if tc.noiseKind == gaussianNoise {
			noiseDelta = tc.delta / 2
			partitionSelectionDelta = tc.delta / 2
			tolerance = complementaryGaussianTolerance(k, l0Sensitivity, lInfSensitivity, noiseEpsilon, noiseDelta)
		}

		// Compute the number of IDs needed to keep the partition.
		sp := dpagg.NewPreAggSelectPartition(
			&dpagg.PreAggSelectPartitionOptions{
				Epsilon:                  partitionSelectionEpsilon,
				Delta:                    partitionSelectionDelta,
				MaxPartitionsContributed: 1,
			})
		numIDs := sp.GetHardThreshold()

		// pairs contains {1,0}, {2,0}, …, {numIDs,0}.
		pairs := makePairsWithFixedV(numIDs, 0)
		p, s, col := ptest.CreateList(pairs)
		col = beam.ParDo(s, pairToKV, col)

		pcol := MakePrivate(s, col, NewPrivacySpec(tc.epsilon, tc.delta))
		got := Count(s, pcol, CountParams{MaxPartitionsContributed: 1, MaxValue: 1, NoiseKind: tc.noiseKind})
		got = beam.ParDo(s, kvToInt64Metric, got)
		checkInt64MetricsAreNoisy(s, got, numIDs, tolerance)
		if err := ptest.Run(p); err != nil {
			t.Errorf("CountPerKey didn't add any noise: %v", err)
		}
	}
}

<<<<<<< HEAD
// Checks that Count with partitions adds noise to its output.
func TestCountAddsNoiseWithPartitions(t *testing.T) {
	for _, tc := range []struct {
		name      string
		noiseKind NoiseKind
		// Differential privacy params used.
		epsilon float64
		delta   float64
	}{
		// Epsilon and delta are not split because partitions are specified. All of it is used for the noise.
		{
			name:      "Gaussian",
			noiseKind: GaussianNoise{},
			epsilon:   1, 
			delta:     0.005, 
		},
		{
			name:      "Laplace",
			noiseKind: LaplaceNoise{},
			epsilon:   0.1, 
			delta:     0, // It is 0 because partitions are specified (so no thresholding occurs) and we are adding Laplace noise.
		},
	} {
		// We have 1 partition. So, to get an overall flakiness of 10⁻²³,
		// we need to have each partition pass with 1-10⁻²³ probability (k=23).
		epsilonNoise, deltaNoise := tc.epsilon, tc.delta
		k := 23.0
		l0Sensitivity, lInfSensitivity := 1.0, 1.0
		l1Sensitivity := l0Sensitivity * lInfSensitivity
		tolerance := complementaryLaplaceTolerance(k, l1Sensitivity, epsilonNoise)
		if tc.noiseKind == gaussianNoise {
			deltaNoise = tc.delta
			tolerance = complementaryGaussianTolerance(k, l0Sensitivity, lInfSensitivity, epsilonNoise, deltaNoise)
		}

		// pairs contains {1,0}, {2,0}, …, {10,0}.
		pairs := makePairsWithFixedV(10, 0)
		p, s, col := ptest.CreateList(pairs)
		col = beam.ParDo(s, pairToKV, col)
		partitionsCol := beam.CreateList(s, []int{0, 1})
		pcol := MakePrivate(s, col, NewPrivacySpec(tc.epsilon, tc.delta))
		got := Count(s, pcol, CountParams{MaxPartitionsContributed: 1, MaxValue: 1, NoiseKind: tc.noiseKind, partitionsCol: partitionsCol})
		got = beam.ParDo(s, kvToInt64Metric, got)
		checkInt64MetricsAreNoisy(s, got, 10, tolerance)
		if err := ptest.Run(p); err != nil {
			t.Errorf("CountPerKey didn't add any noise: %v", err)
		}
	}
}


// Checks that Count bounds per-user contributions correctly.
=======
// Checks that Count bounds cross-partition contributions correctly.
>>>>>>> 1b1dc663
func TestCountCrossPartitionContributionBounding(t *testing.T) {
	// pairs contains {1,0}, {2,0}, …, {50,0}, {1,1}, …, {50,1}, {1,2}, …, {50,9}.
	var pairs []pairII
	for i := 0; i < 10; i++ {
		pairs = append(pairs, makePairsWithFixedV(50, i)...)
	}
	result := []testInt64Metric{
		{0, 150},
	}
	p, s, col, want := ptest.CreateList2(pairs, result)
	col = beam.ParDo(s, pairToKV, col)

	// ε=50, δ=0.01 and l1Sensitivity=3 gives a threshold of 1.
	// We have 10 partitions. So, to get an overall flakiness of 10⁻²³,
	// we need to have each partition pass with 1-10⁻²⁵ probability (k=25).
	epsilon, delta, k, l1Sensitivity := 50.0, 0.01, 25.0, 3.0
	pcol := MakePrivate(s, col, NewPrivacySpec(epsilon, delta))
	got := Count(s, pcol, CountParams{MaxPartitionsContributed: 3, MaxValue: 1, NoiseKind: LaplaceNoise{}})
	// With a max contribution of 3, 70% of the data should be
	// dropped. The sum of all elements must then be 150.
	counts := beam.DropKey(s, got)
	sumOverPartitions := stats.Sum(s, counts)
	got = beam.AddFixedKey(s, sumOverPartitions) // Adds a fixed key of 0.
	want = beam.ParDo(s, int64MetricToKV, want)
	if err := approxEqualsKVInt64(s, got, want, laplaceTolerance(k, l1Sensitivity, epsilon)); err != nil {
		t.Fatalf("TestCountCrossPartitionContributionBounding: %v", err)
	}
	if err := ptest.Run(p); err != nil {
		t.Errorf("TestCountCrossPartitionContributionBounding: Metric(%v) = %v, expected elements to sum to 150: %v", col, got, err)
	}
}

// Checks that Count with partitions bounds per-user contributions correctly.
func TestCountWithPartitionsCrossPartitionContributionBounding(t *testing.T) {
	// pairs contains {1,0}, {2,0}, …, {50,0}, {1,1}, …, {50,1}, {1,2}, …, {50,9}.
	var pairs []pairII
	for i := 0; i < 10; i++ {
		pairs = append(pairs, makePairsWithFixedV(50, i)...)
	}
	result := []testInt64Metric{
		{0, 150},
	}
	p, s, col, want := ptest.CreateList2(pairs, result)
	col = beam.ParDo(s, pairToKV, col)

	partitions := []int{0, 1, 2, 3, 4}
	partitionsCol := beam.CreateList(s, partitions)

	// We have 5 partitions. So, to get an overall flakiness of 10⁻²³,
	// we need to have each partition pass with 1-10⁻²⁵ probability (k=25).
	epsilon, delta, k, l1Sensitivity := 50.0, 0.0, 25.0, 3.0
	pcol := MakePrivate(s, col, NewPrivacySpec(epsilon, delta))
	got := Count(s, pcol, CountParams{MaxPartitionsContributed: 3, MaxValue: 1, NoiseKind: LaplaceNoise{}, partitionsCol: partitionsCol})
	// With a max contribution of 3, 40% of the data should be
	// dropped. The sum of all elements must then be 150.
	counts := beam.DropKey(s, got)
	sumOverPartitions := stats.Sum(s, counts)
	got = beam.AddFixedKey(s, sumOverPartitions) // Adds a fixed key of 0.
	want = beam.ParDo(s, int64MetricToKV, want)
	if err := approxEqualsKVInt64(s, got, want, laplaceTolerance(k, l1Sensitivity, epsilon)); err != nil {
		t.Fatalf("TestCountWithPartitionsCrossPartitionContributionBounding: %v", err)
	}
	if err := ptest.Run(p); err != nil {
		t.Errorf("TestCountWithPartitionsCrossPartitionContributionBounding: Metric(%v) = %v, expected elements to sum to 150: %v", col, got, err)
	}
}

// Check that no negative values are returned from Count.
func TestCountReturnsNonNegative(t *testing.T) {
	var pairs []pairII
	for i := 0; i < 100; i++ {
		pairs = append(pairs, pairII{i, i})
	}
	p, s, col := ptest.CreateList(pairs)
	col = beam.ParDo(s, pairToKV, col)
	// Using a low epsilon and high maxValue adds a lot of noise and using
	// a high delta keeps many partitions.
	epsilon, delta, maxValue := 0.001, 0.999, int64(1e8)
	pcol := MakePrivate(s, col, NewPrivacySpec(epsilon, delta))
	counts := Count(s, pcol, CountParams{MaxValue: maxValue, MaxPartitionsContributed: 1, NoiseKind: GaussianNoise{}})
	values := beam.DropKey(s, counts)
	// Check if we have negative elements.
	beam.ParDo0(s, checkNoNegativeValuesInt64Fn, values)
	if err := ptest.Run(p); err != nil {
		t.Errorf("TestCountReturnsNonNegative returned errors: %v", err)
	}
}

// Check that no negative values are returned from Count with partitions.
func TestCountWithPartitionsReturnsNonNegative(t *testing.T) {
	var pairs []pairII
	var partitions []int
	for i := 0; i < 100; i++ {
		pairs = append(pairs, pairII{i, i})
	}
	for i := 0; i < 200; i++ {
		partitions = append(partitions, i)
	}
	p, s, col := ptest.CreateList(pairs)
	col = beam.ParDo(s, pairToKV, col)
	partitionsCol := beam.CreateList(s, partitions)
	// Using a low epsilon and high maxValue adds a lot of noise and using
	// a high delta keeps many partitions.
	epsilon, delta, maxValue := 0.001, 0.999, int64(1e8)
	pcol := MakePrivate(s, col, NewPrivacySpec(epsilon, delta))
	counts := Count(s, pcol, CountParams{MaxValue: maxValue, MaxPartitionsContributed: 1, NoiseKind: GaussianNoise{}, partitionsCol: partitionsCol})
	values := beam.DropKey(s, counts)
	// Check if we have negative elements.
	beam.ParDo0(s, checkNoNegativeValuesInt64Fn, values)
	if err := ptest.Run(p); err != nil {
		t.Errorf("TestCountWithPartitionsReturnsNonNegative returned errors: %v", err)
	}
}<|MERGE_RESOLUTION|>--- conflicted
+++ resolved
@@ -239,7 +239,6 @@
 	}
 }
 
-<<<<<<< HEAD
 // Checks that Count with partitions adds noise to its output.
 func TestCountAddsNoiseWithPartitions(t *testing.T) {
 	for _, tc := range []struct {
@@ -291,10 +290,7 @@
 }
 
 
-// Checks that Count bounds per-user contributions correctly.
-=======
 // Checks that Count bounds cross-partition contributions correctly.
->>>>>>> 1b1dc663
 func TestCountCrossPartitionContributionBounding(t *testing.T) {
 	// pairs contains {1,0}, {2,0}, …, {50,0}, {1,1}, …, {50,1}, {1,2}, …, {50,9}.
 	var pairs []pairII
