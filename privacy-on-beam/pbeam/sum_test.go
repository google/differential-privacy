// Copyright 2020 Google LLC
//
// Licensed under the Apache License, Version 2.0 (the "License");
// you may not use this file except in compliance with the License.
// You may obtain a copy of the License at
//
//      http://www.apache.org/licenses/LICENSE-2.0
//
// Unless required by applicable law or agreed to in writing, software
// distributed under the License is distributed on an "AS IS" BASIS,
// WITHOUT WARRANTIES OR CONDITIONS OF ANY KIND, either express or implied.
// See the License for the specific language governing permissions and
// limitations under the License.

package pbeam

import (
	"fmt"
	"reflect"
	"testing"

	"github.com/google/differential-privacy/go/dpagg"
	"github.com/apache/beam/sdks/go/pkg/beam"
	"github.com/apache/beam/sdks/go/pkg/beam/core/typex"
	"github.com/apache/beam/sdks/go/pkg/beam/testing/ptest"
	"github.com/apache/beam/sdks/go/pkg/beam/transforms/stats"
)

func init() {
	beam.RegisterFunction(checkAllValuesNegativeInt64Fn)
}

// Checks that SumPerKey returns a correct answer with int values. The logic
// mirrors TestDistinctPrivacyIDNoNoise, without duplicates.
func TestSumPerKeyNoNoiseInt(t *testing.T) {
	triples := concatenateTriplesWithIntValue(
		makeDummyTripleWithIntValue(7, 0),
		makeDummyTripleWithIntValue(58, 1),
		makeDummyTripleWithIntValue(99, 2))
	result := []testInt64Metric{
		// The sum for value 0 is 7: should be thresholded.
		{1, 58},
		{2, 99},
	}
	p, s, col, want := ptest.CreateList2(triples, result)
	col = beam.ParDo(s, extractIDFromTripleWithIntValue, col)

	// ε=50, δ=10⁻²⁰⁰ and l1Sensitivity=3 gives a threshold of ≈58.
	// We have 3 partitions. So, to get an overall flakiness of 10⁻²³,
	// we need to have each partition pass with 1-10⁻²⁵ probability (k=25).
	// To see the logic and the math behind flakiness and tolerance calculation,
	// See https://github.com/google/differential-privacy/blob/main/privacy-on-beam/docs/Tolerance_Calculation.pdf.
	epsilon, delta, k, l1Sensitivity := 50.0, 1e-200, 25.0, 3.0
	pcol := MakePrivate(s, col, NewPrivacySpec(epsilon, delta))
	pcol = ParDo(s, tripleWithIntValueToKV, pcol)
	got := SumPerKey(s, pcol, SumParams{MaxPartitionsContributed: 3, MinValue: 0.0, MaxValue: 1, NoiseKind: LaplaceNoise{}})
	want = beam.ParDo(s, int64MetricToKV, want)
	if err := approxEqualsKVInt64(s, got, want, laplaceTolerance(k, l1Sensitivity, epsilon)); err != nil {
		t.Fatalf("TestSumPerKeyNoNoiseInt: %v", err)
	}
	if err := ptest.Run(p); err != nil {
		t.Errorf("TestSumPerKeyNoNoiseInt: SumPerKey(%v) = %v, expected %v: %v", col, got, want, err)
	}
}

// Checks that SumPerKey with partitions returns a correct answer with int values.
func TestSumPerKeyWithPartitionsNoNoiseInt(t *testing.T) {
	// ID:1 contributes 3 partitions.
	// Of these 5 partitions, 2 will be dropped.
	// Tests that with a maximum contribution of 3, cross-partition contribution bounding happens after partitions are dropped.
	triples := concatenateTriplesWithIntValue(
		makeDummyTripleWithIntValue(7, 0),
		makeDummyTripleWithIntValue(58, 1),
		makeDummyTripleWithIntValue(99, 2),
		makeDummyTripleWithIntValue(1, 5),
		makeDummyTripleWithIntValue(1, 6),
		makeDummyTripleWithIntValue(1, 7),
		makeDummyTripleWithIntValue(1, 8),
		makeDummyTripleWithIntValue(1, 9),)

	// Keep partitions 0 and 2.
	// drop partition 6 to 9.
	// Add partitions 5, 10, and 11.
	result := []testInt64Metric{
		{0, 7},
		{2, 99},
		{5, 1},
		{10, 0},
		{11, 0},
	}

	p, s, col, want := ptest.CreateList2(triples, result)
	col = beam.ParDo(s, extractIDFromTripleWithIntValue, col)

	partitions := []int{0, 2, 5, 10, 11}

	partitionsCol := beam.CreateList(s, partitions)

	// We have ε=50, δ=0, and l1Sensitivity=3.
	// We have 5 partitions. So, to get an overall flakiness of 10⁻²³,
	// we need to have each partition pass with 1-10⁻²⁵ probability (k=25).
	// To see the logic and the math behind flakiness and tolerance calculation,
	// See https://github.com/google/differential-privacy/blob/master/privacy-on-beam/docs/Tolerance_Calculation.pdf.
	epsilon, delta, k, l1Sensitivity := 50.0, 0.0, 25.0, 3.0
	pcol := MakePrivate(s, col, NewPrivacySpec(epsilon, delta))
	pcol = ParDo(s, tripleWithIntValueToKV, pcol)
	got := SumPerKey(s, pcol, SumParams{MaxPartitionsContributed: 3, MinValue: 0.0, MaxValue: 1, NoiseKind: LaplaceNoise{}, partitionsCol: partitionsCol})
	want = beam.ParDo(s, int64MetricToKV, want)
	if err := approxEqualsKVInt64(s, got, want, laplaceTolerance(k, l1Sensitivity, epsilon)); err != nil {
		t.Fatalf("TestSumPerKeyWithPartitionsNoNoiseInt: %v", err)
	}
	if err := ptest.Run(p); err != nil {
		t.Errorf("TestSumPerKeyWithPartitionsNoNoiseInt: SumPerKey(%v) = %v, expected %v: %v", col, got, want, err)
	}
}

// Checks that SumPerKey works correctly for negative bounds and negative values with int values.
func TestSumPerKeyNegativeBoundsInt(t *testing.T) {
	triples := concatenateTriplesWithIntValue(
		makeTripleWithIntValue(58, 1, -1), // should be clamped down to -2
		makeTripleWithIntValue(99, 2, -4)) // should be clamped up to -3
	result := []testInt64Metric{
		{1, -116},
		{2, -297},
	}
	p, s, col, want := ptest.CreateList2(triples, result)
	col = beam.ParDo(s, extractIDFromTripleWithIntValue, col)

	// ε=50, δ=10⁻²⁰⁰ and l1Sensitivity=3 gives a threshold of ≈58.
	// We have 3 partitions. So, to get an overall flakiness of 10⁻²³,
	// we need to have each partition pass with 1-10⁻²⁵ probability (k=25).
	// To see the logic and the math behind flakiness and tolerance calculation,
	// See https://github.com/google/differential-privacy/blob/main/privacy-on-beam/docs/Tolerance_Calculation.pdf.
	epsilon, delta, k, l1Sensitivity := 50.0, 1e-200, 25.0, 3.0
	pcol := MakePrivate(s, col, NewPrivacySpec(epsilon, delta))
	pcol = ParDo(s, tripleWithIntValueToKV, pcol)
	got := SumPerKey(s, pcol, SumParams{MaxPartitionsContributed: 3, MinValue: -3, MaxValue: -2, NoiseKind: LaplaceNoise{}})
	want = beam.ParDo(s, int64MetricToKV, want)
	if err := approxEqualsKVInt64(s, got, want, laplaceTolerance(k, l1Sensitivity, epsilon)); err != nil {
		t.Fatalf("TestSumPerKeyNegativeBoundsInt: %v", err)
	}
	if err := ptest.Run(p); err != nil {
		t.Errorf("TestSumPerKeyNegativeBoundsInt: SumPerKey(%v) = %v, expected %v: %v", col, got, want, err)
	}
}

// Checks that SumPerKey with partitions works correctly for negative bounds and negative values with int values.
func TestSumPerKeyWithPartitionsNegativeBoundsInt(t *testing.T) {
	triples := concatenateTriplesWithIntValue(
		makeTripleWithIntValue(58, 1, -1), // should be clamped down to -2
		makeTripleWithIntValue(99, 2, -4)) // should be clamped up to -3
	result := []testInt64Metric{
		{1, -116},
		{2, -297},
	}
	p, s, col, want := ptest.CreateList2(triples, result)
	col = beam.ParDo(s, extractIDFromTripleWithIntValue, col)
	partitions := []int{1, 2}
	partitionsCol := beam.CreateList(s, partitions)

	// We have ε=50, δ=0 and l1Sensitivity=3.
	// We have 2 partitions. So, to get an overall flakiness of 10⁻²³,
	// we need to have each partition pass with 1-10⁻²⁵ probability (k=25).
	// To see the logic and the math behind flakiness and tolerance calculation,
	// See https://github.com/google/differential-privacy/blob/master/privacy-on-beam/docs/Tolerance_Calculation.pdf.
	epsilon, delta, k, l1Sensitivity := 50.0, 0.0, 25.0, 3.0
	pcol := MakePrivate(s, col, NewPrivacySpec(epsilon, delta))
	pcol = ParDo(s, tripleWithIntValueToKV, pcol)
	got := SumPerKey(s, pcol, SumParams{MaxPartitionsContributed: 3, MinValue: -3, MaxValue: -2, NoiseKind: LaplaceNoise{}, partitionsCol: partitionsCol})
	want = beam.ParDo(s, int64MetricToKV, want)
	if err := approxEqualsKVInt64(s, got, want, laplaceTolerance(k, l1Sensitivity, epsilon)); err != nil {
		t.Fatalf("TestSumPerKeyWithPartitionsNegativeBoundsInt: %v", err)
	}
	if err := ptest.Run(p); err != nil {
		t.Errorf("TestSumPerKeyWithPartitionsNegativeBoundsInt: SumPerKey(%v) = %v, expected %v: %v", col, got, want, err)
	}
}


// Checks that SumPerKey returns a correct answer with float values. The logic
// mirrors TestDistinctPrivacyIDNoNoise, without duplicates.
func TestSumPerKeyNoNoiseFloat(t *testing.T) {
	triples := concatenateTriplesWithFloatValue(
		makeDummyTripleWithFloatValue(7, 0),
		makeDummyTripleWithFloatValue(58, 1),
		makeDummyTripleWithFloatValue(99, 2))
	result := []testFloat64Metric{
		// Only 7 privacy units are associated with value 0: should be thresholded.
		{1, 58},
		{2, 99},
	}
	p, s, col, want := ptest.CreateList2(triples, result)
	col = beam.ParDo(s, extractIDFromTripleWithFloatValue, col)

	// ε=50, δ=10⁻²⁰⁰ and l1Sensitivity=3 gives a threshold of ≈58.
	// We have 3 partitions. So, to get an overall flakiness of 10⁻²³,
	// we need to have each partition pass with 1-10⁻²⁵ probability (k=25).
	epsilon, delta, k, l1Sensitivity := 50.0, 1e-200, 25.0, 3.0
	pcol := MakePrivate(s, col, NewPrivacySpec(epsilon, delta))
	pcol = ParDo(s, tripleWithFloatValueToKV, pcol)
	got := SumPerKey(s, pcol, SumParams{MaxPartitionsContributed: 3, MinValue: 0.0, MaxValue: 1.0, NoiseKind: LaplaceNoise{}})
	want = beam.ParDo(s, float64MetricToKV, want)
	if err := approxEqualsKVFloat64(s, got, want, laplaceTolerance(k, l1Sensitivity, epsilon)); err != nil {
		t.Fatalf("TestSumPerKeyNoNoiseFloat: %v", err)
	}
	if err := ptest.Run(p); err != nil {
		t.Errorf("TestSumPerKeyNoNoiseFloat: SumPerKey(%v) = %v, expected %v: %v", col, got, want, err)
	}
}

// Checks that SumPerKey with partitions returns a correct answer with float values.
func TestSumPerKeyWithPartitionsNoNoiseFloat(t *testing.T) {
	triples := concatenateTriplesWithFloatValue(
		makeDummyTripleWithFloatValue(7, 0),
		makeDummyTripleWithFloatValue(58, 1),
		makeDummyTripleWithFloatValue(99, 2))
	for i := 5; i < 1000000; i++ {
		triples = append(triples, makeDummyTripleWithFloatValue(1, i) ...)
	}
	// Keep partitions 0, 3, and 5.
	// Drop other partitions up to 100000.
	result := []testFloat64Metric{
		{0, 7},
		{3, 0},
		{5, 0},
	}

	p, s, col, want := ptest.CreateList2(triples, result)
	col = beam.ParDo(s, extractIDFromTripleWithFloatValue, col)

	partitions := []int{0, 3, 5}
	partitionsCol := beam.CreateList(s, partitions)

	// We have ε=50, δ=0 and l1Sensitivity=3.
	// We have 3 partitions. So, to get an overall flakiness of 10⁻²³,
	// we need to have each partition pass with 1-10⁻²⁵ probability (k=25).
	epsilon, delta, k, l1Sensitivity := 50.0, 0.0, 25.0, 3.0
	pcol := MakePrivate(s, col, NewPrivacySpec(epsilon, delta))
	pcol = ParDo(s, tripleWithFloatValueToKV, pcol)
	got := SumPerKey(s, pcol, SumParams{MaxPartitionsContributed: 3, MinValue: 0.0, MaxValue: 1.0, NoiseKind: LaplaceNoise{}, partitionsCol: partitionsCol})
	want = beam.ParDo(s, float64MetricToKV, want)
	if err := approxEqualsKVFloat64(s, got, want, laplaceTolerance(k, l1Sensitivity, epsilon)); err != nil {
		t.Fatalf("TestSumPerKeyWithPartitionsNoNoiseFloat: %v", err)
	}
	if err := ptest.Run(p); err != nil {
		t.Errorf("TestSumPerKeyWithPartitionsNoNoiseFloat: SumPerKey(%v) = %v, expected %v: %v", col, got, want, err)
	}
}

// Checks that SumPerKey works correctly for negative bounds and negative values with float values.
func TestSumPerKeyNegativeBoundsFloat(t *testing.T) {
	triples := concatenateTriplesWithFloatValue(
		makeTripleWithFloatValue(58, 1, -1.0), // should be clamped down to -2.0
		makeTripleWithFloatValue(99, 2, -4.0)) // should be clamped up to -3.0
	result := []testFloat64Metric{
		{1, -116.0},
		{2, -297.0},
	}
	p, s, col, want := ptest.CreateList2(triples, result)
	col = beam.ParDo(s, extractIDFromTripleWithFloatValue, col)

	// ε=50, δ=10⁻²⁰⁰ and l1Sensitivity=3 gives a threshold of ≈58.
	// We have 3 partitions. So, to get an overall flakiness of 10⁻²³,
	// we need to have each partition pass with 1-10⁻²⁵ probability (k=25).
	epsilon, delta, k, l1Sensitivity := 50.0, 1e-200, 25.0, 3.0
	pcol := MakePrivate(s, col, NewPrivacySpec(epsilon, delta))
	pcol = ParDo(s, tripleWithFloatValueToKV, pcol)
	got := SumPerKey(s, pcol, SumParams{MaxPartitionsContributed: 3, MinValue: -3.0, MaxValue: -2.0, NoiseKind: LaplaceNoise{}})
	want = beam.ParDo(s, float64MetricToKV, want)
	if err := approxEqualsKVFloat64(s, got, want, laplaceTolerance(k, l1Sensitivity, epsilon)); err != nil {
		t.Fatalf("TestSumPerKeyNegativeBoundsFloat: %v", err)
	}
	if err := ptest.Run(p); err != nil {
		t.Errorf("TestSumPerKeyNegativeBoundsFloat: SumPerKey(%v) = %v, expected %v: %v", col, got, want, err)
	}
}

// Checks that SumPerKey with partitions works correctly for negative bounds and negative values with float values.
func TestSumPerKeyWithPartitionsNegativeBoundsFloat(t *testing.T) {
	triples := concatenateTriplesWithFloatValue(
		makeTripleWithFloatValue(58, 1, -1.0), // should be clamped down to -2.0
		makeTripleWithFloatValue(99, 2, -4.0)) // should be clamped up to -3.0
	result := []testFloat64Metric{
		{1, -116.0},
		{2, -297.0},
	}
	p, s, col, want := ptest.CreateList2(triples, result)
	col = beam.ParDo(s, extractIDFromTripleWithFloatValue, col)
	partitions := []int{1, 2}
	partitionsCol := beam.CreateList(s, partitions)

	// We have ε=50, δ=0 and l1Sensitivity=3.
	// We have 2 partitions. So, to get an overall flakiness of 10⁻²³,
	// we need to have each partition pass with 1-10⁻²⁵ probability (k=25).
	epsilon, delta, k, l1Sensitivity := 50.0, 0.0, 25.0, 3.0
	pcol := MakePrivate(s, col, NewPrivacySpec(epsilon, delta))
	pcol = ParDo(s, tripleWithFloatValueToKV, pcol)
	got := SumPerKey(s, pcol, SumParams{MaxPartitionsContributed: 3, MinValue: -3.0, MaxValue: -2.0, NoiseKind: LaplaceNoise{}, partitionsCol: partitionsCol})
	want = beam.ParDo(s, float64MetricToKV, want)
	if err := approxEqualsKVFloat64(s, got, want, laplaceTolerance(k, l1Sensitivity, epsilon)); err != nil {
		t.Fatalf("TestSumPerKeyWithPartitionsNegativeBoundsFloat: %v", err)
	}
	if err := ptest.Run(p); err != nil {
		t.Errorf("TestSumPerKeyWithPartitionsNegativeBoundsFloat: SumPerKey(%v) = %v, expected %v: %v", col, got, want, err)
	}
}

// Checks that SumPerKey adds noise to its output with int values. The logic
// mirrors TestDistinctPrivacyIDAddsNoise.
func TestSumPerKeyAddsNoiseInt(t *testing.T) {
	for _, tc := range []struct {
		name      string
		noiseKind NoiseKind
		// Differential privacy params used.
		epsilon float64
		delta   float64
	}{
		{
			name:      "Gaussian",
			noiseKind: GaussianNoise{},
			epsilon:   2,    // It is split by 2: 1 for the noise and 1 for the partition selection.
			delta:     0.01, // It is split by 2: 0.005 for the noise and 0.005 for the partition selection.
		},
		{
			name:      "Laplace",
			noiseKind: LaplaceNoise{},
			epsilon:   0.2, // It is split by 2: 0.1 for the noise and 0.1 for the partition selection.
			delta:     0.01,
		},
	} {
		// We have 1 partition. So, to get an overall flakiness of 10⁻²³,
		// we need to have each partition pass with 1-10⁻²³ probability (k=23).
		noiseEpsilon, noiseDelta := tc.epsilon/2, 0.0
		k := 23.0
		l0Sensitivity, lInfSensitivity := 1.0, 1.0
		partitionSelectionEpsilon, partitionSelectionDelta := tc.epsilon/2, tc.delta
		l1Sensitivity := l0Sensitivity * lInfSensitivity
		tolerance := complementaryLaplaceTolerance(k, l1Sensitivity, noiseEpsilon)
		if tc.noiseKind == gaussianNoise {
			noiseDelta = tc.delta / 2
			partitionSelectionDelta = tc.delta / 2
			tolerance = complementaryGaussianTolerance(k, l0Sensitivity, lInfSensitivity, noiseEpsilon, noiseDelta)
		}

		// Compute the number of IDs needed to keep the partition.
		sp := dpagg.NewPreAggSelectPartition(
			&dpagg.PreAggSelectPartitionOptions{
				Epsilon:                  partitionSelectionEpsilon,
				Delta:                    partitionSelectionDelta,
				MaxPartitionsContributed: 1,
			})
		numIDs := sp.GetHardThreshold()

		// triples contains {1,0,1}, {2,0,1}, …, {numIDs,0,1}.
		triples := makeDummyTripleWithIntValue(numIDs, 0)
		p, s, col := ptest.CreateList(triples)
		col = beam.ParDo(s, extractIDFromTripleWithIntValue, col)

		pcol := MakePrivate(s, col, NewPrivacySpec(tc.epsilon, tc.delta))
		pcol = ParDo(s, tripleWithIntValueToKV, pcol)
		got := SumPerKey(s, pcol, SumParams{MaxPartitionsContributed: 1, MinValue: 0, MaxValue: 1, NoiseKind: tc.noiseKind})
		got = beam.ParDo(s, kvToInt64Metric, got)

		checkInt64MetricsAreNoisy(s, got, numIDs, tolerance)
		if err := ptest.Run(p); err != nil {
			t.Errorf("SumPerKey didn't add any noise with int inputs and %s Noise: %v", tc.name, err)
		}
	}
}

// Checks that SumPerKey with partitions adds noise to its output with int values. The logic
// mirrors TestDistinctPrivacyIDAddsNoise.
func TestSumPerKeyWithPartitionsAddsNoiseInt(t *testing.T) {
	for _, tc := range []struct {
		name      string
		noiseKind NoiseKind
		// Differential privacy params used.
		epsilon float64
		delta   float64
	}{
		// Epsilon and delta are not split because partitions are specified. All of it is used for the noise.
		{
			name:      "Gaussian",
			noiseKind: GaussianNoise{},
			epsilon:   1,    
			delta:     0.005, 
		},
		{
			name:      "Laplace",
			noiseKind: LaplaceNoise{},
			epsilon:   0.1, 
			delta:     0, // It is 0 because partitions are specified (so no thresholding occurs) and we are adding Laplace noise.
		},
	} {
		// We have 1 partition. So, to get an overall flakiness of 10⁻²³,
		// we need to have each partition pass with 1-10⁻²³ probability (k=23).
		epsilonNoise, deltaNoise := tc.epsilon, tc.delta
		k := 23.0
		l0Sensitivity, lInfSensitivity := 1.0, 1.0
		l1Sensitivity := l0Sensitivity * lInfSensitivity
		tolerance := complementaryLaplaceTolerance(k, l1Sensitivity, epsilonNoise)
		if tc.noiseKind == gaussianNoise {
			deltaNoise = tc.delta
			tolerance = complementaryGaussianTolerance(k, l0Sensitivity, lInfSensitivity, epsilonNoise, deltaNoise)
		}

		// triples contains {1,0,1}, {2,0,1}, …, {10,0,1}.
		triples := makeDummyTripleWithIntValue(10, 0)
		p, s, col := ptest.CreateList(triples)
		col = beam.ParDo(s, extractIDFromTripleWithIntValue, col)
		partitionsCol := beam.CreateList(s, []int{1, 2, 3, 4, 5, 6, 7, 8, 9, 10})

		pcol := MakePrivate(s, col, NewPrivacySpec(tc.epsilon, tc.delta))
		pcol = ParDo(s, tripleWithIntValueToKV, pcol)
		got := SumPerKey(s, pcol, SumParams{MaxPartitionsContributed: 1, MinValue: 0, MaxValue: 1, NoiseKind: tc.noiseKind, partitionsCol: partitionsCol})
		got = beam.ParDo(s, kvToInt64Metric, got)

		checkInt64MetricsAreNoisy(s, got, 10, tolerance)
		if err := ptest.Run(p); err != nil {
			t.Errorf("SumPerKey didn't add any noise with int inputs and %s Noise: %v", tc.name, err)
		}
	}
}

// Checks that SumPerKey adds noise to its output with float values. The logic
// mirrors TestDistinctPrivacyIDAddsNoise.
func TestSumPerKeyAddsNoiseFloat(t *testing.T) {
	for _, tc := range []struct {
		name      string
		noiseKind NoiseKind
		// Differential privacy params used.
		epsilon float64
		delta   float64
	}{
		{
			name:      "Gaussian",
			noiseKind: GaussianNoise{},
			epsilon:   2,    // It is split by 2: 1 for the noise and 1 for the partition selection.
			delta:     0.01, // It is split by 2: 0.005 for the noise and 0.005 for the partition selection.
		},
		{
			name:      "Laplace",
			noiseKind: LaplaceNoise{},
			epsilon:   0.2, // It is split by 2: 0.1 for the noise and 0.1 for the partition selection.
			delta:     0.01,
		},
	} {
		// We have 1 partition. So, to get an overall flakiness of 10⁻²³,
		// we need to have each partition pass with 1-10⁻²³ probability (k=23).
		noiseEpsilon, noiseDelta := tc.epsilon/2, 0.0
		k := 23.0
		l0Sensitivity, lInfSensitivity := 1.0, 1.0
		partitionSelectionEpsilon, partitionSelectionDelta := tc.epsilon/2, tc.delta
		l1Sensitivity := l0Sensitivity * lInfSensitivity
		tolerance := complementaryLaplaceTolerance(k, l1Sensitivity, noiseEpsilon)
		if tc.noiseKind == gaussianNoise {
			noiseDelta = tc.delta / 2
			partitionSelectionDelta = tc.delta / 2
			tolerance = complementaryGaussianTolerance(k, l0Sensitivity, lInfSensitivity, noiseEpsilon, noiseDelta)
		}

		// Compute the number of IDs needed to keep the partition.
		sp := dpagg.NewPreAggSelectPartition(
			&dpagg.PreAggSelectPartitionOptions{
				Epsilon:                  partitionSelectionEpsilon,
				Delta:                    partitionSelectionDelta,
				MaxPartitionsContributed: 1,
			})
		numIDs := sp.GetHardThreshold()

		// triples contains {1,0,1}, {2,0,1}, …, {numIDs,0,1}.
		triples := makeDummyTripleWithFloatValue(numIDs, 0)
		p, s, col := ptest.CreateList(triples)
		col = beam.ParDo(s, extractIDFromTripleWithFloatValue, col)

		pcol := MakePrivate(s, col, NewPrivacySpec(tc.epsilon, tc.delta))
		pcol = ParDo(s, tripleWithFloatValueToKV, pcol)
		got := SumPerKey(s, pcol, SumParams{MaxPartitionsContributed: 1, MinValue: 0.0, MaxValue: 1.0, NoiseKind: tc.noiseKind})
		got = beam.ParDo(s, kvToFloat64Metric, got)

		checkFloat64MetricsAreNoisy(s, got, float64(numIDs), tolerance)
		if err := ptest.Run(p); err != nil {
			t.Errorf("SumPerKey didn't add any noise with float inputs and %s Noise: %v", tc.name, err)
		}
	}
}

// Checks that SumPerKey bounds cross-partition contributions correctly with int values.
// The logic mirrors TestCountCrossPartitionContributionBounding.
func TestSumPerKeyCrossPartitionContributionBoundingInt(t *testing.T) {
	// triples contains {1,0,1}, {2,0,1}, …, {50,0,1}, {1,1,1}, …, {50,1,1}, {1,2,1}, …, {50,9,1}.
	var triples []tripleWithIntValue
	for i := 0; i < 10; i++ {
		triples = append(triples, makeDummyTripleWithIntValue(50, i)...)
	}
	result := []testInt64Metric{
		{0, 150},
	}
	p, s, col, want := ptest.CreateList2(triples, result)
	col = beam.ParDo(s, extractIDFromTripleWithIntValue, col)

	// ε=50, δ=0.01 and l1Sensitivity=3 gives a threshold of 1.
	// We have 10 partitions. So, to get an overall flakiness of 10⁻²³,
	// we need to have each partition pass with 1-10⁻²⁵ probability (k=25).
	epsilon, delta, k, l1Sensitivity := 50.0, 0.01, 25.0, 3.0
	pcol := MakePrivate(s, col, NewPrivacySpec(epsilon, delta))
	pcol = ParDo(s, tripleWithIntValueToKV, pcol)
	got := SumPerKey(s, pcol, SumParams{MaxPartitionsContributed: 3, MinValue: 0, MaxValue: 1, NoiseKind: LaplaceNoise{}})
	// With a max contribution of 3, 70% of the data should have be
	// dropped. The sum of all elements must then be 150.
	counts := beam.DropKey(s, got)
	sumOverPartitions := stats.Sum(s, counts)
	got = beam.AddFixedKey(s, sumOverPartitions) // Adds a fixed key of 0.
	want = beam.ParDo(s, int64MetricToKV, want)
	if err := approxEqualsKVInt64(s, got, want, laplaceTolerance(k, l1Sensitivity, epsilon)); err != nil {
		t.Fatalf("TestSumPerKeyCrossPartitionContributionBoundingInt: %v", err)
	}
	if err := ptest.Run(p); err != nil {
		t.Errorf("TestSumPerKeyCrossPartitionContributionBoundingInt: SumPerKey(%v) = %v, expected elements to sum to 150: %v", col, got, err)
	}
}

<<<<<<< HEAD
// Checks that SumPerKey with partitions bounds cross-partition contributions correctly with int values.
func TestSumPerKeyWithPartitionsCrossPartitionContributionBoundingInt(t *testing.T) {
	// triples contains {1,0,1}, {2,0,1}, …, {50,0,1}, {1,1,1}, …, {50,1,1}, {1,2,1}, …, {50,9,1}.
	var triples []tripleWithIntValue
	for i := 0; i < 10; i++ {
		triples = append(triples, makeDummyTripleWithIntValue(50, i)...)
	}
	result := []testInt64Metric{
		{0, 150},
	}
	p, s, col, want := ptest.CreateList2(triples, result)
	col = beam.ParDo(s, extractIDFromTripleWithIntValue, col)
	partitionsCol := beam.CreateList(s, []int{0, 1, 2, 3, 4})

	// We have ε=50, δ=0.0 and l1Sensitivity=3.
	// We have 5 partitions. So, to get an overall flakiness of 10⁻²³,
	// we need to have each partition pass with 1-10⁻²⁵ probability (k=25).
	epsilon, delta, k, l1Sensitivity := 50.0, 0.0, 25.0, 3.0
	pcol := MakePrivate(s, col, NewPrivacySpec(epsilon, delta))
	pcol = ParDo(s, tripleWithIntValueToKV, pcol)
	got := SumPerKey(s, pcol, SumParams{MaxPartitionsContributed: 3, MinValue: 0, MaxValue: 1, NoiseKind: LaplaceNoise{}, partitionsCol: partitionsCol})
	// With a max contribution of 3, all of the data going to three partitions
	// should be kept. The sum of all elements must then be 150.
	counts := beam.DropKey(s, got)
	sumOverPartitions := stats.Sum(s, counts)
	got = beam.AddFixedKey(s, sumOverPartitions) // Adds a fixed key of 0.
	want = beam.ParDo(s, int64MetricToKV, want)
	if err := approxEqualsKVInt64(s, got, want, laplaceTolerance(k, l1Sensitivity, epsilon)); err != nil {
		t.Fatalf("TestSumPerKeyWithPartitionsCrossPartitionContributionBoundingInt: %v", err)
	}
	if err := ptest.Run(p); err != nil {
		t.Errorf("TestSumPerKeyWithPartitionsCrossPartitionContributionBoundingInt: SumPerKey(%v) = %v, expected elements to sum to 150: %v", col, got, err)
	}
}

// Checks that SumPerKey bounds per-user contributions correctly with float values.
=======
// Checks that SumPerKey bounds cross-partition contributions correctly with float values.
>>>>>>> 1b1dc663
// The logic mirrors TestCountCrossPartitionContributionBounding.
func TestSumPerKeyCrossPartitionContributionBoundingFloat(t *testing.T) {
	// triples contains {1,0,1.0}, {2,0,1.0}, …, {50,0,1.0}, {1,1,1.0}, …, {50,1,1.0}, {1,2,1.0}, …, {50,9,1.0}.
	var triples []tripleWithFloatValue
	for i := 0; i < 10; i++ {
		triples = append(triples, makeDummyTripleWithFloatValue(50, i)...)
	}
	result := []testFloat64Metric{
		{0, 150.0},
	}
	p, s, col, want := ptest.CreateList2(triples, result)
	col = beam.ParDo(s, extractIDFromTripleWithFloatValue, col)

	// ε=50, δ=0.01 and l1Sensitivity=3 gives a threshold of 1.
	// We have 10 partitions. So, to get an overall flakiness of 10⁻²³,
	// we need to have each partition pass with 1-10⁻²⁵ probability (k=25).
	epsilon, delta, k, l1Sensitivity := 50.0, 0.01, 25.0, 3.0
	pcol := MakePrivate(s, col, NewPrivacySpec(epsilon, delta))
	pcol = ParDo(s, tripleWithFloatValueToKV, pcol)
	got := SumPerKey(s, pcol, SumParams{MaxPartitionsContributed: 3, MinValue: 0.0, MaxValue: 1.0, NoiseKind: LaplaceNoise{}})
	// With a max contribution of 3, 70% of the data should have be
	// dropped. The sum of all elements must then be 150.
	counts := beam.DropKey(s, got)
	sumOverPartitions := stats.Sum(s, counts)
	got = beam.AddFixedKey(s, sumOverPartitions) // Adds a fixed key of 0.
	want = beam.ParDo(s, float64MetricToKV, want)
	if err := approxEqualsKVFloat64(s, got, want, laplaceTolerance(k, l1Sensitivity, epsilon)); err != nil {
		t.Fatalf("TestSumPerKeyCrossPartitionContributionBoundingFloat: %v", err)
	}
	if err := ptest.Run(p); err != nil {
		t.Errorf("TestSumPerKeyCrossPartitionContributionBoundingFloat: SumPerKey(%v) = %v, expected elements to sum to 150.0: %v", col, got, err)
	}
}

// Checks that SumPerKey with partitions bounds per-user contributions correctly with float values.
// The logic mirrors TestCountCrossPartitionContributionBounding.
func TestSumPerKeyWithPartitionsCrossPartitionContributionBoundingFloat(t *testing.T) {
	// triples contains {1,0,1.0}, {2,0,1.0}, …, {50,0,1.0}, {1,1,1.0}, …, {50,1,1.0}, {1,2,1.0}, …, {50,9,1.0}.
	var triples []tripleWithFloatValue
	for i := 0; i < 10; i++ {
		triples = append(triples, makeDummyTripleWithFloatValue(50, i)...)
	}
	result := []testFloat64Metric{
		{0, 150.0},
	}
	p, s, col, want := ptest.CreateList2(triples, result)
	col = beam.ParDo(s, extractIDFromTripleWithFloatValue, col)
	partitions := []int{0, 1, 2, 3, 4}
	partitionsCol := beam.CreateList(s, partitions)

	// We have ε=50, δ=0.0 and l1Sensitivity=3.
	// We have 5 partitions. So, to get an overall flakiness of 10⁻²³,
	// we need to have each partition pass with 1-10⁻²⁵ probability (k=25).
	epsilon, delta, k, l1Sensitivity := 50.0, 0.0, 25.0, 3.0
	pcol := MakePrivate(s, col, NewPrivacySpec(epsilon, delta))
	pcol = ParDo(s, tripleWithFloatValueToKV, pcol)
	got := SumPerKey(s, pcol, SumParams{MaxPartitionsContributed: 3, MinValue: 0.0, MaxValue: 1.0, NoiseKind: LaplaceNoise{}, partitionsCol: partitionsCol})
	// With a max contribution of 3, all of the data for three partitions should be kept.
	// The sum of all elements must then be 150.
	counts := beam.DropKey(s, got)
	sumOverPartitions := stats.Sum(s, counts)
	got = beam.AddFixedKey(s, sumOverPartitions) // Adds a fixed key of 0.
	want = beam.ParDo(s, float64MetricToKV, want)
	if err := approxEqualsKVFloat64(s, got, want, laplaceTolerance(k, l1Sensitivity, epsilon)); err != nil {
		t.Fatalf("TestSumPerKeyWithPartitionsCrossPartitionContributionBoundingFloat: %v", err)
	}
	if err := ptest.Run(p); err != nil {
		t.Errorf("TestSumPerKeyWithPartitionsCrossPartitionContributionBoundingFloat: SumPerKey(%v) = %v, expected elements to sum to 150.0: %v", col, got, err)
	}
}

// Checks that SumPerKey does per-partition contribution bounding correctly for ints.
func TestSumPerKeyPerPartitionContributionBoundingInt(t *testing.T) {
	var triples []tripleWithIntValue
	for id := 1; id <= 50; id++ {
		triples = append(triples, tripleWithIntValue{id, 0, 1}) // partition 0 is associated with 50 times 1
		triples = append(triples, tripleWithIntValue{id, 1, 4}) // partition 1 is associated with 50 times 4
		// Additional values that should not influence the clamping
		triples = append(triples, tripleWithIntValue{id, 0, -17}) // should clamp to lower bound
		triples = append(triples, tripleWithIntValue{id, 1, 42})  // should clamp to upper bound
	}
	result := []testInt64Metric{
		{0, 100}, // each aggregated record in partition 0 must be clamped to 2
		{1, 150}, // each aggregated record in partition 1 must be clamped to 3
	}
	p, s, col, want := ptest.CreateList2(triples, result)
	col = beam.ParDo(s, extractIDFromTripleWithIntValue, col)

	// ε=60, δ=0.01 and l1Sensitivity=6 gives a threshold of ≈2.
	// We have 3 partitions. So, to get an overall flakiness of 10⁻²³,
	// we need to have each partition pass with 1-10⁻²⁵ probability (k=25).
	epsilon, delta, k, l1Sensitivity := 60.0, 0.01, 25.0, 6.0
	pcol := MakePrivate(s, col, NewPrivacySpec(epsilon, delta))
	pcol = ParDo(s, tripleWithIntValueToKV, pcol)
	got := SumPerKey(s, pcol, SumParams{MinValue: 2, MaxValue: 3, MaxPartitionsContributed: 2, NoiseKind: LaplaceNoise{}})
	want = beam.ParDo(s, int64MetricToKV, want)
	if err := approxEqualsKVInt64(s, got, want, laplaceTolerance(k, l1Sensitivity, epsilon)); err != nil {
		t.Fatalf("TestSumPerKeyPerPartitionContributionBoundingInt: %v", err)
	}
	if err := ptest.Run(p); err != nil {
		t.Errorf("TestSumPerKeyPerPartitionContributionBoundingInt: SumPerKey(%v) = %v, expected %v: %v", col, got, want, err)
	}
}

// Checks that SumPerKey does per-partition contribution bounding correctly for floats.
func TestSumPerKeyPerPartitionContributionBoundingFloat(t *testing.T) {
	var triples []tripleWithFloatValue
	for id := 1; id <= 50; id++ {
		triples = append(triples, tripleWithFloatValue{id, 0, 1}) // partition 0 is associated with 50 times 1
		triples = append(triples, tripleWithFloatValue{id, 1, 4}) // partition 1 is associated with 50 times 4
		// Additional values that are outside of range [lower, upper]
		triples = append(triples, tripleWithFloatValue{id, 0, -17}) // should clamp to lower bound
		triples = append(triples, tripleWithFloatValue{id, 1, 42})  // should clamp to upper bound
	}
	result := []testFloat64Metric{
		{0, 100.0}, // each aggregated record in partition 0 must be clamped to 2.0
		{1, 150.0}, // each aggregated record in partition 1 must be clamped to 3.0
	}
	p, s, col, want := ptest.CreateList2(triples, result)
	col = beam.ParDo(s, extractIDFromTripleWithFloatValue, col)

	// ε=60, δ=0.01 and l1Sensitivity=6 gives a threshold of ≈2.
	// We have 3 partitions. So, to get an overall flakiness of 10⁻²³,
	// we need to have each partition pass with 1-10⁻²⁵ probability (k=25).
	epsilon, delta, k, l1Sensitivity := 60.0, 0.01, 25.0, 6.0
	pcol := MakePrivate(s, col, NewPrivacySpec(epsilon, delta))
	pcol = ParDo(s, tripleWithFloatValueToKV, pcol)
	got := SumPerKey(s, pcol, SumParams{MinValue: 2.0, MaxValue: 3.0, MaxPartitionsContributed: 2, NoiseKind: LaplaceNoise{}})
	want = beam.ParDo(s, float64MetricToKV, want)
	if err := approxEqualsKVFloat64(s, got, want, laplaceTolerance(k, l1Sensitivity, epsilon)); err != nil {
		t.Fatalf("TestSumPerKeyPerPartitionContributionBoundingFloat: %v", err)
	}
	if err := ptest.Run(p); err != nil {
		t.Errorf("TestSumPerKeyPerPartitionContributionBoundingFloat: SumPerKey(%v) = %v, expected %v: %v", col, got, want, err)
	}
}

var sumPartitionSelectionNonDeterministicTestCases = []struct {
	name                string
	noiseKind           NoiseKind
	epsilon             float64
	delta               float64
	numPartitions       int
	entriesPerPartition int
}{
	{
		name:      "Gaussian",
		noiseKind: GaussianNoise{},
		// After splitting the (ε, δ) budget between the noise and partition
		// selection portions of the privacy algorithm, this results in a ε=1,
		// δ=0.3 partition selection budget.
		epsilon: 2,
		delta:   0.6,
		// entriesPerPartition=1 yields a 30% chance of emitting any particular partition
		// (since δ_emit=0.3).
		entriesPerPartition: 1,
		// 143 distinct partitions implies that some (but not all) partitions are
		// emitted with high probability (at least 1 - 1e-20).
		numPartitions: 143,
	},
	{
		name:      "Laplace",
		noiseKind: LaplaceNoise{},
		// After splitting the (ε, δ) budget between the noise and partition
		// selection portions of the privacy algorithm, this results in the
		// partition selection portion of the budget being ε_selectPartition=1,
		// δ_selectPartition=0.3.
		epsilon: 2,
		delta:   0.3,
		// entriesPerPartition=1 yields a 30% chance of emitting any particular partition
		// (since δ_emit=0.3).
		entriesPerPartition: 1,
		numPartitions:       143,
	},
}

// Checks that SumPerKey is performing a random partition selection.
func TestSumPartitionSelectionNonDeterministicInt(t *testing.T) {
	for _, tc := range sumPartitionSelectionNonDeterministicTestCases {
		t.Run(tc.name, func(t *testing.T) {
			// Sanity check that the entriesPerPartition is sensical.
			if tc.entriesPerPartition <= 0 {
				t.Fatalf("Invalid test case: entriesPerPartition must be positive. Got: %d", tc.entriesPerPartition)
			}

			// Build up {ID, Partition, Value} pairs such that for each of the tc.numPartitions partitions,
			// tc.entriesPerPartition privacy units contribute a single value:
			//    {0, 0, 1}, {1, 0, 1}, …, {entriesPerPartition-1, 0, 1}
			//    {entriesPerPartition, 1, 1}, {entriesPerPartition+1, 1, 1}, …, {entriesPerPartition+entriesPerPartition-1, 1, 1}
			//    …
			//    {entriesPerPartition*(numPartitions-1), numPartitions-1, 1}, …, {entriesPerPartition*numPartitions-1, numPartitions-1, 1}
			var (
				triples []tripleWithIntValue
				kOffset = 0
			)
			for i := 0; i < tc.numPartitions; i++ {
				for j := 0; j < tc.entriesPerPartition; j++ {
					triples = append(triples, tripleWithIntValue{ID: kOffset + j, Partition: i, Value: 1})
				}
				kOffset += tc.entriesPerPartition
			}
			p, s, col := ptest.CreateList(triples)
			col = beam.ParDo(s, extractIDFromTripleWithIntValue, col)

			// Run SumPerKey on triples
			pcol := MakePrivate(s, col, NewPrivacySpec(tc.epsilon, tc.delta))
			pcol = ParDo(s, tripleWithIntValueToKV, pcol)
			got := SumPerKey(s, pcol, SumParams{MinValue: 0, MaxValue: 1, NoiseKind: tc.noiseKind, MaxPartitionsContributed: 1})
			got = beam.ParDo(s, kvToInt64Metric, got)

			// Validate that partitions are selected randomly (i.e., some emitted and some dropped).
			checkSomePartitionsAreDropped(s, got, tc.numPartitions)
			if err := ptest.Run(p); err != nil {
				t.Errorf("%v", err)
			}
		})
	}
}

// Checks that SumPerKey is performing a random partition selection.
func TestSumPartitionSelectionNonDeterministicFloat(t *testing.T) {
	for _, tc := range sumPartitionSelectionNonDeterministicTestCases {
		t.Run(tc.name, func(t *testing.T) {
			// Sanity check that the entriesPerPartition is sensical.
			if tc.entriesPerPartition <= 0 {
				t.Fatalf("Invalid test case: entriesPerPartition must be positive. Got: %d", tc.entriesPerPartition)
			}

			// Build up {ID, Partition, Value} pairs such that for each of the tc.numPartitions partitions,
			// tc.entriesPerPartition privacy units contribute a single value:
			//    {0, 0, 1}, {1, 0, 1}, …, {entriesPerPartition-1, 0, 1}
			//    {entriesPerPartition, 1, 1}, {entriesPerPartition+1, 1, 1}, …, {entriesPerPartition+entriesPerPartition-1, 1, 1}
			//    …
			//    {entriesPerPartition*(numPartitions-1), numPartitions-1, 1}, …, {entriesPerPartition*numPartitions-1, numPartitions-1, 1}
			var (
				triples []tripleWithFloatValue
				kOffset = 0
			)
			for i := 0; i < tc.numPartitions; i++ {
				for j := 0; j < tc.entriesPerPartition; j++ {
					triples = append(triples, tripleWithFloatValue{ID: kOffset + j, Partition: i, Value: 1.0})
				}
				kOffset += tc.entriesPerPartition
			}
			p, s, col := ptest.CreateList(triples)
			col = beam.ParDo(s, extractIDFromTripleWithFloatValue, col)

			// Run SumPerKey on triples
			pcol := MakePrivate(s, col, NewPrivacySpec(tc.epsilon, tc.delta))
			pcol = ParDo(s, tripleWithFloatValueToKV, pcol)
			got := SumPerKey(s, pcol, SumParams{MinValue: 0.0, MaxValue: 1.0, MaxPartitionsContributed: 1, NoiseKind: tc.noiseKind})
			got = beam.ParDo(s, kvToFloat64Metric, got)

			// Validate that partitions are selected randomly (i.e., some emitted and some dropped).
			checkSomePartitionsAreDropped(s, got, tc.numPartitions)
			if err := ptest.Run(p); err != nil {
				t.Errorf("%v", err)
			}
		})
	}
}

func TestFindConvertFn(t *testing.T) {
	for _, tc := range []struct {
		desc          string
		fullType      typex.FullType
		wantConvertFn interface{}
		wantErr       bool
	}{
		{"int", typex.New(reflect.TypeOf(int(0))), convertIntToInt64Fn, false},
		{"int8", typex.New(reflect.TypeOf(int8(0))), convertInt8ToInt64Fn, false},
		{"int16", typex.New(reflect.TypeOf(int16(0))), convertInt16ToInt64Fn, false},
		{"int32", typex.New(reflect.TypeOf(int32(0))), convertInt32ToInt64Fn, false},
		{"int64", typex.New(reflect.TypeOf(int64(0))), convertInt64ToInt64Fn, false},
		{"uint", typex.New(reflect.TypeOf(uint(0))), convertUintToInt64Fn, false},
		{"uint8", typex.New(reflect.TypeOf(uint8(0))), convertUint8ToInt64Fn, false},
		{"uint16", typex.New(reflect.TypeOf(uint16(0))), convertUint16ToInt64Fn, false},
		{"uint32", typex.New(reflect.TypeOf(uint32(0))), convertUint32ToInt64Fn, false},
		{"uint64", typex.New(reflect.TypeOf(uint64(0))), convertUint64ToInt64Fn, false},
		{"float32", typex.New(reflect.TypeOf(float32(0))), convertFloat32ToFloat64Fn, false},
		{"float64", typex.New(reflect.TypeOf(float64(0))), convertFloat64ToFloat64Fn, false},
		{"string", typex.New(reflect.TypeOf("")), nil, true},
	} {
		convertFn, err := findConvertFn(tc.fullType)
		if (err != nil) != tc.wantErr {
			t.Errorf("With %s, got=%v error, wantErr=%t", tc.desc, err, tc.wantErr)
		}
		if !reflect.DeepEqual(reflect.TypeOf(convertFn), reflect.TypeOf(tc.wantConvertFn)) {
			t.Errorf("With %s, got=%v , expected=%v", tc.desc, convertFn, tc.wantConvertFn)
		}
	}
}

func TestGetKind(t *testing.T) {
	for _, tc := range []struct {
		desc      string
		convertFn interface{}
		wantKind  reflect.Kind
		wantErr   bool
	}{
		{"convertIntToInt64Fn", convertIntToInt64Fn, reflect.Int64, false},
		{"convertInt8ToInt64Fn", convertInt8ToInt64Fn, reflect.Int64, false},
		{"convertInt16ToInt64Fn", convertInt16ToInt64Fn, reflect.Int64, false},
		{"convertInt32ToInt64Fn", convertInt32ToInt64Fn, reflect.Int64, false},
		{"convertInt64ToInt64Fn", convertInt64ToInt64Fn, reflect.Int64, false},
		{"convertUintToInt64Fn", convertUintToInt64Fn, reflect.Int64, false},
		{"convertUint8ToInt64Fn", convertUint8ToInt64Fn, reflect.Int64, false},
		{"convertUint16ToInt64Fn", convertUint16ToInt64Fn, reflect.Int64, false},
		{"convertUint32ToInt64Fn", convertUint32ToInt64Fn, reflect.Int64, false},
		{"convertUint64ToInt64Fn", convertUint64ToInt64Fn, reflect.Int64, false},
		{"convertFloat32ToFloat64Fn", convertFloat32ToFloat64Fn, reflect.Float64, false},
		{"convertFloat64Fn", convertFloat64ToFloat64Fn, reflect.Float64, false},
		{"nil interface", nil, reflect.Invalid, true},
		{"function with less than 2 return values", func() int64 { return int64(0) }, reflect.Invalid, true},
	} {
		kind, err := getKind(tc.convertFn)
		if (err != nil) != tc.wantErr {
			t.Errorf("With %s, got=%v error, wantErr=%t", tc.desc, err, tc.wantErr)
		}
		if !reflect.DeepEqual(kind, tc.wantKind) {
			t.Errorf("With %s, got=%v , expected=%v", tc.desc, kind, tc.wantKind)
		}
	}
}

// Expect non-negative results if MinValue >= 0 for float64 values.
func TestSumPerKeyReturnsNonNegativeFloat64(t *testing.T) {
	var triples []tripleWithFloatValue
	for key := 0; key < 100; key++ {
		triples = append(triples, tripleWithFloatValue{key, key, 0.01})
	}
	p, s, col := ptest.CreateList(triples)
	col = beam.ParDo(s, extractIDFromTripleWithFloatValue, col)
	// Using a low epsilon, a high delta, and a high maxValue here to add a
	// lot of noise while keeping partitions.
	epsilon, delta, maxValue := 0.001, 0.999, 1e8
	pcol := MakePrivate(s, col, NewPrivacySpec(epsilon, delta))
	pcol = ParDo(s, tripleWithFloatValueToKV, pcol)
	sums := SumPerKey(s, pcol, SumParams{MinValue: 0, MaxValue: maxValue, MaxPartitionsContributed: 1, NoiseKind: GaussianNoise{}})
	values := beam.DropKey(s, sums)
	beam.ParDo0(s, checkNoNegativeValuesFloat64Fn, values)
	if err := ptest.Run(p); err != nil {
		t.Errorf("TestSumPerKeyReturnsNonNegativeFloat64 returned errors: %v", err)
	}
}

// // Expect non-negative results with partitions if MinValue >= 0 for float64 values.
// func TestSumPerKeyWithPartitionsReturnsNonNegativeFloat64(t *testing.T) {
// 	var triples []tripleWithFloatValue
// 	for key := 0; key < 100; key++ {
// 		triples = append(triples, tripleWithFloatValue{key, key, 0.01})
// 	}
// 	p, s, col := ptest.CreateList(triples)
// 	col = beam.ParDo(s, extractIDFromTripleWithFloatValue, col)

// 	var partitions []int
// 	for p := 0; p < 200; p++ {
// 		partitions = append(partitions, p)
// 	}
// 	partitionsCol := beam.CreateList(s, partitions)

// 	// Using a low epsilon, a high delta, and a high maxValue.
// 	epsilon, delta, maxValue := 0.001, 0.999, 1e8
// 	pcol := MakePrivate(s, col, NewPrivacySpec(epsilon, delta))
// 	pcol = ParDo(s, tripleWithFloatValueToKV, pcol)
// 	sums := SumPerKey(s, pcol, SumParams{MinValue: 0, MaxValue: maxValue, MaxPartitionsContributed: 1, NoiseKind: GaussianNoise{}, partitionsCol: partitionsCol})
// 	values := beam.DropKey(s, sums)
// 	beam.ParDo0(s, checkNoNegativeValuesFloat64Fn, values)
// 	if err := ptest.Run(p); err != nil {
// 		t.Errorf("TestSumPerKeyWithPartitionsReturnsNonNegativeFloat64 returned errors: %v", err)
// 	}
// }


// Expect non-negative results if MinValue >= 0 for int64 values.
func TestSumPerKeyReturnsNonNegativeInt64(t *testing.T) {
	var triples []tripleWithIntValue
	for key := 0; key < 100; key++ {
		triples = append(triples, tripleWithIntValue{key, key, 1})
	}
	p, s, col := ptest.CreateList(triples)
	col = beam.ParDo(s, extractIDFromTripleWithIntValue, col)
	// Using a low epsilon, a high delta, and a high maxValue here to add a
	// lot of noise while keeping partitions.
	epsilon, delta, maxValue := 0.001, 0.999, 1e8
	pcol := MakePrivate(s, col, NewPrivacySpec(epsilon, delta))
	pcol = ParDo(s, tripleWithIntValueToKV, pcol)
	sums := SumPerKey(s, pcol, SumParams{MinValue: 0, MaxValue: maxValue, MaxPartitionsContributed: 1, NoiseKind: GaussianNoise{}})
	values := beam.DropKey(s, sums)
	beam.ParDo0(s, checkNoNegativeValuesInt64Fn, values)
	if err := ptest.Run(p); err != nil {
		t.Errorf("TestSumPerKeyReturnsNonNegativeInt64 returned errors: %v", err)
	}
}

// Expect non-negative results with partitions if MinValue >= 0 for int64 values.
func TestSumPerKeyWithPartitionsReturnsNonNegativeInt64(t *testing.T) {
	var triples []tripleWithIntValue
	for key := 0; key < 100; key++ {
		triples = append(triples, tripleWithIntValue{key, key, 1})
	}
	p, s, col := ptest.CreateList(triples)
	col = beam.ParDo(s, extractIDFromTripleWithIntValue, col)

	var partitions []int
	for p := 0; p < 200; p++ {
		partitions = append(partitions, p)
	}
	partitionsCol := beam.CreateList(s, partitions)

	// Using a low epsilon, a high delta, and a high maxValue here.
	epsilon, delta, maxValue := 0.001, 0.999, 1e8
	pcol := MakePrivate(s, col, NewPrivacySpec(epsilon, delta))
	pcol = ParDo(s, tripleWithIntValueToKV, pcol)
	sums := SumPerKey(s, pcol, SumParams{MinValue: 0, MaxValue: maxValue, MaxPartitionsContributed: 1, NoiseKind: GaussianNoise{}, partitionsCol: partitionsCol})
	values := beam.DropKey(s, sums)
	beam.ParDo0(s, checkNoNegativeValuesInt64Fn, values)
	if err := ptest.Run(p); err != nil {
		t.Errorf("TestSumPerKeyWithPartitionsReturnsNonNegativeInt64 returned errors: %v", err)
	}
}

// Expect at least one negative value after post-aggregation clamping when
// MinValue < 0 for float64 values.
func TestSumPerKeyNoClampingForNegativeMinValueFloat64(t *testing.T) {
	var triples []tripleWithFloatValue
	for key := 0; key < 1000; key++ {
		triples = append(triples, tripleWithFloatValue{key, key, 0})
	}
	p, s, col := ptest.CreateList(triples)
	col = beam.ParDo(s, extractIDFromTripleWithFloatValue, col)
	// Using `typical` privacy parameters with a high delta to keep
	// partitions.
	epsilon, delta, minValue, maxValue := 0.1, 0.999, -100.0, 100.0
	pcol := MakePrivate(s, col, NewPrivacySpec(epsilon, delta))
	pcol = ParDo(s, tripleWithFloatValueToKV, pcol)
	sums := SumPerKey(s, pcol, SumParams{MinValue: minValue, MaxValue: maxValue, MaxPartitionsContributed: 1, NoiseKind: GaussianNoise{}})
	values := beam.DropKey(s, sums)
	mValue := stats.Min(s, values)
	beam.ParDo0(s, checkAllValuesNegativeFloat64Fn, mValue)
	if err := ptest.Run(p); err != nil {
		t.Errorf("TestSumPerKeyNoClampingForNegativeMinValueFloat64 returned errors: %v", err)
	}
}

func checkAllValuesNegativeInt64Fn(v int64) error {
	if v >= 0 {
		return fmt.Errorf("unexpected non-negative element: %v", v)
	}
	return nil
}

// Expect at least one negative value after post-aggregation clamping when
// MinValue < 0 for int64 values.
func TestSumPerKeyNoClampingForNegativeMinValueInt64(t *testing.T) {
	var triples []tripleWithIntValue
	for key := 0; key < 1000; key++ {
		triples = append(triples, tripleWithIntValue{key, key, 0})
	}
	p, s, col := ptest.CreateList(triples)
	col = beam.ParDo(s, extractIDFromTripleWithIntValue, col)
	// Using `typical` privacy parameters with a high delta to keep
	// partitions.
	epsilon, delta, minValue, maxValue := 0.1, 0.999, -100.0, 100.0
	pcol := MakePrivate(s, col, NewPrivacySpec(epsilon, delta))
	pcol = ParDo(s, tripleWithIntValueToKV, pcol)
	sums := SumPerKey(s, pcol, SumParams{MinValue: minValue, MaxValue: maxValue, MaxPartitionsContributed: 1, NoiseKind: GaussianNoise{}})
	values := beam.DropKey(s, sums)
	mValue := stats.Min(s, values)
	beam.ParDo0(s, checkAllValuesNegativeInt64Fn, mValue)
	if err := ptest.Run(p); err != nil {
		t.Errorf("TestSumPerKeyNoClampingForNegativeMinValueInt64 returned errors: %v", err)
	}
}<|MERGE_RESOLUTION|>--- conflicted
+++ resolved
@@ -520,7 +520,6 @@
 	}
 }
 
-<<<<<<< HEAD
 // Checks that SumPerKey with partitions bounds cross-partition contributions correctly with int values.
 func TestSumPerKeyWithPartitionsCrossPartitionContributionBoundingInt(t *testing.T) {
 	// triples contains {1,0,1}, {2,0,1}, …, {50,0,1}, {1,1,1}, …, {50,1,1}, {1,2,1}, …, {50,9,1}.
@@ -556,10 +555,7 @@
 	}
 }
 
-// Checks that SumPerKey bounds per-user contributions correctly with float values.
-=======
 // Checks that SumPerKey bounds cross-partition contributions correctly with float values.
->>>>>>> 1b1dc663
 // The logic mirrors TestCountCrossPartitionContributionBounding.
 func TestSumPerKeyCrossPartitionContributionBoundingFloat(t *testing.T) {
 	// triples contains {1,0,1.0}, {2,0,1.0}, …, {50,0,1.0}, {1,1,1.0}, …, {50,1,1.0}, {1,2,1.0}, …, {50,9,1.0}.
