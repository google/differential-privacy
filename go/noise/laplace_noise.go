//
// Copyright 2020 Google LLC
//
// Licensed under the Apache License, Version 2.0 (the "License");
// you may not use this file except in compliance with the License.
// You may obtain a copy of the License at
//
//      http://www.apache.org/licenses/LICENSE-2.0
//
// Unless required by applicable law or agreed to in writing, software
// distributed under the License is distributed on an "AS IS" BASIS,
// WITHOUT WARRANTIES OR CONDITIONS OF ANY KIND, either express or implied.
// See the License for the specific language governing permissions and
// limitations under the License.
//

package noise

import (
	"fmt"
	"math"

	log "github.com/golang/glog"
	"github.com/google/differential-privacy/go/checks"
	"github.com/google/differential-privacy/go/rand"
)

var (
	// granularityParam determines the resolution of the numerical noise that is
	// being generated relative to the L_inf sensitivity and privacy parameter epsilon.
	// More precisely, the granularity parameter corresponds to the value 2ᵏ described in
	// https://github.com/google/differential-privacy/blob/main/common_docs/Secure_Noise_Generation.pdf.
	// Larger values result in more fine grained noise, but increase the chance of
	// sampling inaccuracies due to overflows. The probability of an overflow is less
	// than 2⁻¹⁰⁰⁰, if the granularity parameter is set to a value of 2⁴⁰ or less and
	// the epsilon passed to addNoise is at least 2⁻⁵⁰.
	//
	// This parameter should be a power of 2.
	granularityParam = math.Exp2(40)
	// deltaLowPrecisionThreshold ensures that addition and subtraction operations
	// involving delta and numbers resulting in values within [0, 1] maintain at
	// least 6 significant digits of precision (in base 10) from delta.
	deltaLowPrecisionThreshold = (1 - math.Nextafter(1.0, math.Inf(-1))) * 1e6
)

type laplace struct{}

// Laplace returns a Noise instance that adds Laplace noise to its input.
// Its AddNoise* functions will fail if called with a non-zero delta.
//
// The Laplace noise is based on a geometric sampling mechanism that is robust against
// unintentional privacy leaks due to artifacts of floating point arithmetic. See
// https://github.com/google/differential-privacy/blob/main/common_docs/Secure_Noise_Generation.pdf
// for more information.
func Laplace() Noise {
	return laplace{}
}

// AddNoiseFloat64 adds Laplace noise to the specified float64 x so that the
// output is ε-differentially private given the L_0 and L_∞ sensitivities of the
// database.
func (laplace) AddNoiseFloat64(x float64, l0Sensitivity int64, lInfSensitivity, epsilon, delta float64) float64 {
	if err := checkArgsLaplace("AddNoiseFloat64 (Laplace)", l0Sensitivity, lInfSensitivity, epsilon, delta); err != nil {
		log.Fatalf("laplace.AddNoiseFloat64(l0sensitivity %d, lInfSensitivity %f, epsilon %f, delta %e) checks failed with %v",
			l0Sensitivity, lInfSensitivity, epsilon, delta, err)
	}
	return addLaplace(x, epsilon, lInfSensitivity*float64(l0Sensitivity) /* l1Sensitivity */)
}

// AddNoiseInt64 adds Laplace noise to the specified int64 x so that the
// output is ε-differentially private given the L_0 and L_∞ sensitivities of the
// database.
func (laplace) AddNoiseInt64(x, l0Sensitivity, lInfSensitivity int64, epsilon, delta float64) int64 {
	if err := checkArgsLaplace("AddNoiseInt64 (Laplace)", l0Sensitivity, float64(lInfSensitivity), epsilon, delta); err != nil {
		log.Fatalf("laplace.AddNoiseInt64(l0sensitivity %d, lInfSensitivity %d, epsilon %f, delta %e) checks failed with %v",
			l0Sensitivity, lInfSensitivity, epsilon, delta, err)
	}
	// Calling addLaplace on 0.0 avoids casting x to a float64 value, which is not secure from a
	// privacy perspective as it can have unforeseen effects on the sensitivity of x. Rounding and
	// adding the resulting noise to x in a post processing step is a secure operation (for noise of
	// moderate magnitude, i.e. < 2^53).
	return int64(math.Round(addLaplace(0.0, epsilon, float64(lInfSensitivity*l0Sensitivity) /* l1Sensitivity */))) + x
}

// Threshold returns the smallest threshold k to use in a differentially private
// histogram with added Laplace noise. Like other functions for Laplace noise,
// it fails if noiseDelta is non-zero.
func (laplace) Threshold(l0Sensitivity int64, lInfSensitivity, epsilon, noiseDelta, thresholdDelta float64) float64 {
	if err := checkArgsLaplace("ThresholdForLaplace", l0Sensitivity, lInfSensitivity, epsilon, noiseDelta); err != nil {
		log.Fatalf("laplace.Threshold(l0sensitivity %d, lInfSensitivity %f, epsilon %f, noiseDelta %e, thresholdDelta %e) checks failed with %v",
			l0Sensitivity, lInfSensitivity, epsilon, noiseDelta, thresholdDelta, err)
	}
	// λ is the scale of the Laplace noise that needs to be added to each sum
	// to get pure ε-differential privacy if all keys are the same.
	lambda := laplaceLambda(l0Sensitivity, lInfSensitivity, epsilon)

	// For the special case where a key is present in one dataset and not the
	// other, the worst case happens when the value of this key is exactly the
	// lInfSensitivity. Let F denote the CDF of the Laplace distribution with mean
	// lInfSensitivity and scale λ. The key will be kept with probability 1-F(k),
	// breaking ε-differential privacy. With probability F(k), it will be
	// thresholded, maintaining differential privacy in that partition.
	//
	// To achieve (ε, δ)-differential privacy, we must gaurantee that with
	// probability at least 1-δ, all coordinates on which two adjacent datasets
	// differ are dropped. Adjacent datasets can differ only by l0Sensitivity
	// partitions. Using independence, these coordinates must be dropped with
	// probability (1-δ)^{1/l0Sensitivity}. Conceptually, δ_p = 1 -
	// (1-δ)^{1/l0Sensitivity} is the per-partition probability of leaking the
	// individual parition. It suffices to choose k such that F(k) ≥ 1-δ_p
	//
	// The formula for F(k) is:
	//          {  1 - 1/2 * exp(-(k-lInfSensitivity)/λ)  if k ≥ lInfSensitivity
	//   F(k) = {  1/2 * exp((k-lInfSensitivity)/λ)       otherwise
	//
	// Solving for k in F(k) ≥ 1-δ_p yields:
	//
	//       { lInfSensitivity - λlog(2δ_p)        if δ_p ≤ 0.5
	//   k ≥ { lInfSensitivity + λlog[2(1-δ_p)]    otherwise
	//
	// To see the condition `if δ_p ≤ 0.5`, note that k ≥ lInfSensitivity
	// corresponds to the case where F(k) ≥ 0.5. We are solving for k in the
	// inequality F(k) ≥ 1-δ_p, which puts us in the F(k) ≥ 0.5 case when
	// 1-δ/l0Sensitivity ≥ 0.5 (and hence δ_p ≤ 0.5).
	partitionDelta := 1 - math.Pow(1-thresholdDelta, 1/float64(l0Sensitivity))
	if thresholdDelta < deltaLowPrecisionThreshold {
		// The above calculation of partitionDelta can lose precision in the 1-delta
		// computation if delta is too small. So, we fall back on the lower bound of
		// partitionDelta that does not make the independence assumption. This lower
		// bound will be more accurate for sufficiently small delta.
		partitionDelta = thresholdDelta / float64(l0Sensitivity)
	}
	if partitionDelta <= 0.5 {
		return lInfSensitivity - lambda*math.Log(2*partitionDelta)
	}
	return lInfSensitivity + lambda*math.Log(2*(1-partitionDelta))
}

// DeltaForThreshold is the inverse operation of Threshold: given the parameters
// passed to AddNoise and a threshold, it returns the delta induced by
// thresholding. Just like other functions for Laplace noise, it fails if
// delta is non-zero.
//
// Note that this function is not officially supported and might be removed
// in the future.
func (laplace) DeltaForThreshold(l0Sensitivity int64, lInfSensitivity, epsilon, delta, threshold float64) float64 {
	if err := checkArgsLaplace("DeltaForThresholdedLaplace", l0Sensitivity, lInfSensitivity, epsilon, delta); err != nil {
		log.Fatalf("laplace.DeltaForThreshold(l0sensitivity %d, lInfSensitivity %f, epsilon %f, delta %e, k %f) checks failed with %v",
			l0Sensitivity, lInfSensitivity, epsilon, delta, threshold, err)
	}
	lambda := laplaceLambda(l0Sensitivity, lInfSensitivity, epsilon)
	var partitionDelta float64
	if threshold >= lInfSensitivity {
		partitionDelta = 0.5 * math.Exp(-(threshold-lInfSensitivity)/lambda)
	} else {
		partitionDelta = (1 - 0.5*math.Exp((threshold-lInfSensitivity)/lambda))
	}
	if partitionDelta < deltaLowPrecisionThreshold {
		// This is an upper bound on the induced delta that does not use
		// independence between coordinates. It has the advantage over the
		// calculation below that uses independence between coordinates that it does
		// not floating point lose precision as easily as the step 1-partitionDelta.
		return math.Min(partitionDelta*float64(l0Sensitivity), 1)
	}
	return 1 - math.Pow(1-partitionDelta, float64(l0Sensitivity))
}

<<<<<<< HEAD
func (laplace) ComputeConfidenceIntervalInt64(noisedX, l0Sensitivity, lInfSensitivity int64, epsilon, delta, alpha float64) (ConfidenceInterval, error) {
	// TODO: Implement confidence interval computation.
	return ConfidenceInterval{}, nil
}

func (laplace) ComputeConfidenceIntervalFloat64(noisedX float64, l0Sensitivity int64, lInfSensitivity, epsilon, delta, alpha float64) (ConfidenceInterval, error) {
	// TODO: Implement confidence interval computation.
	return ConfidenceInterval{}, nil
=======
// ComputeConfidenceIntervalInt64 computes a confidence interval that contains the raw integer value x from which int64 noisedX
// is computed with a probability greater or equal to 1 - alpha based on the specified laplace noise parameters.
func (laplace) ComputeConfidenceIntervalInt64(noisedX, l0Sensitivity, lInfSensitivity int64, epsilon, delta, alpha float64) (ConfidenceInterval, error) {
	err := checkArgsConfidenceIntervalLaplace("ComputeConfidenceIntervalInt64 (Laplace)", l0Sensitivity, float64(lInfSensitivity), epsilon, delta, alpha)
	if err != nil {
		err = fmt.Errorf("ComputeConfidenceIntervalInt64(noisedX %d, l0sensitivity %d, lInfSensitivity %d, epsilon %f, delta %e, alpha %f) checks failed with %v",
			noisedX, l0Sensitivity, lInfSensitivity, epsilon, delta, alpha, err)
		return ConfidenceInterval{}, err
	}
	lambda := laplaceLambda(l0Sensitivity, float64(lInfSensitivity), epsilon)
	return computeConfidenceIntervalLaplace(float64(noisedX), lambda, alpha).roundToInt64(), nil
}

// ComputeConfidenceIntervalFloat64 computes a confidence interval that contains the raw value x from which float64
// noisedX is computed with a probability equal to 1 - alpha based on the specified laplace noise parameters.
func (laplace) ComputeConfidenceIntervalFloat64(noisedX float64, l0Sensitivity int64, lInfSensitivity, epsilon, delta, alpha float64) (ConfidenceInterval, error) {
	err := checkArgsConfidenceIntervalLaplace("ComputeConfidenceIntervalFloat64 (Laplace)", l0Sensitivity, lInfSensitivity, epsilon, delta, alpha)
	if err != nil {
		err = fmt.Errorf("ComputeConfidenceIntervalFloat64(noisedX %f, l0sensitivity %d, lInfSensitivity %f, epsilon %f, delta %e, alpha %f) checks failed with %v",
			noisedX, l0Sensitivity, lInfSensitivity, epsilon, delta, alpha, err)
		return ConfidenceInterval{}, err
	}
	lambda := laplaceLambda(l0Sensitivity, lInfSensitivity, epsilon)
	return computeConfidenceIntervalLaplace(noisedX, lambda, alpha), nil
>>>>>>> 76999f2b
}

func checkArgsLaplace(label string, l0Sensitivity int64, lInfSensitivity, epsilon, delta float64) error {
	if err := checks.CheckL0Sensitivity(label, l0Sensitivity); err != nil {
		return err
	}
	if err := checks.CheckLInfSensitivity(label, lInfSensitivity); err != nil {
		return err
	}
	if err := checks.CheckEpsilonVeryStrict(label, epsilon); err != nil {
		return err
	}
	return checks.CheckNoDelta(label, delta)
}

func checkArgsConfidenceIntervalLaplace(label string, l0Sensitivity int64, lInfSensitivity, epsilon, delta, alpha float64) error {
	if err := checks.CheckAlpha(label, alpha); err != nil {
		return err
	}
	if err := checks.CheckL0Sensitivity(label, l0Sensitivity); err != nil {
		return err
	}
	if err := checks.CheckLInfSensitivity(label, lInfSensitivity); err != nil {
		return err
	}
	if err := checks.CheckEpsilonStrict(label, epsilon); err != nil {
		return err
	}
	return checks.CheckNoDelta(label, delta)
}

// addLaplace adds Laplace noise scaled to the given epsilon and l1Sensitivity to the
// specified float64
func addLaplace(x, epsilon, l1Sensitivity float64) float64 {
	granularity := ceilPowerOfTwo((l1Sensitivity / epsilon) / granularityParam)
	sample := twoSidedGeometric(granularity * epsilon / (l1Sensitivity + granularity))
	return roundToMultipleOfPowerOfTwo(x, granularity) + float64(sample)*granularity
}

// laplaceLambda computes the scale parameter λ for the Laplace noise
// distribution required by the Laplace mechanism for achieving ε-differential
// privacy on databases with the given L_0 and L_∞ sensitivities.
func laplaceLambda(l0Sensitivity int64, lInfSensitivity, epsilon float64) float64 {
	l1Sensitivity := lInfSensitivity * float64(l0Sensitivity)
	return l1Sensitivity / epsilon
}

// computeConfidenceIntervalLaplace computes a confidence interval that contains the raw value x from which
// float64 noisedX is computed with a probability equal to 1 - alpha with the given lambda.
func computeConfidenceIntervalLaplace(noisedX float64, lambda, alpha float64) ConfidenceInterval {
	// Finding a symmetrical confidence interval around a Laplace of (0, lambda)
	// by calculating Z_(alpha/2) using inverseCDFLaplace which will return a
	// negative value by symmetry to gain more accuracy for extremely small alpha.
	Z := inverseCDFLaplace(lambda, alpha/2)
	return ConfidenceInterval{noisedX + Z, noisedX - Z}
}

// inverseCDFLaplace computes the quantile z satisfying Pr[Y <= z] = p for a random variable Y
// that is Laplace distributed with the specified lambda where mean is zero.
func inverseCDFLaplace(lambda, p float64) float64 {
	if p < 0.5 {
		return lambda * math.Log(2*p)
	}
	return -lambda * math.Log(2*(1-p))
}

// geometric draws a sample drawn from a geometric distribution with parameter
//   p = 1 - e^-λ.
// More precisely, it returns the number of Bernoulli trials until the first success
// where the success probability is p = 1 - e^-λ. The returned sample is truncated
// to the max int64 value.
//
// Note that to ensure that a truncation happens with probability less than 10⁻⁶,
// λ must be greater than 2⁻⁵⁹.
func geometric(lambda float64) int64 {
	// Return truncated sample in the case that the sample exceeds the max int64.
	if rand.Uniform() > -1.0*math.Expm1(-1.0*lambda*math.MaxInt64) {
		return math.MaxInt64
	}

	// Perform a binary search for the sample in the interval from 1 to max int64.
	// Each iteration splits the interval in two and randomly keeps either the
	// left or the right subinterval depending on the respective probability of
	// the sample being contained in them. The search ends once the interval only
	// contains a single sample.
	var left int64 = 0              // exclusive bound
	var right int64 = math.MaxInt64 // inclusive bound

	for left+1 < right {
		// Compute a midpoint that divides the probability mass of the current interval
		// approximately evenly between the left and right subinterval. The resulting
		// midpoint will be less or equal to the arithmetic mean of the interval. This
		// reduces the expected number of iterations of the binary search compared to a
		// search that uses the arithmetic mean as a midpoint. The speed up is more
		// pronounced the higher the success probability p is.
		mid := left - int64(math.Floor((math.Log(0.5)+math.Log1p(math.Exp(lambda*float64(left-right))))/lambda))
		// Ensure that mid is contained in the search interval. This is a safeguard to
		// account for potential mathematical inaccuracies due to finite precision arithmetic.
		if mid <= left {
			mid = left + 1
		} else if mid >= right {
			mid = right - 1
		}

		// Probability that the sample is at most mid, i.e.,
		//   q = Pr[X ≤ mid | left < X ≤ right]
		// where X denotes the sample. The value of q should be approximately one half.
		q := math.Expm1(lambda*float64(left-mid)) / math.Expm1(lambda*float64(left-right))
		if rand.Uniform() <= q {
			right = mid
		} else {
			left = mid
		}
	}
	return right
}

// twoSidedGeometric draws a sample from a geometric distribution that is
// mirrored at 0. The non-negative part of the distribution's PDF matches
// the PDF of a geometric distribution of parameter p = 1 - e^-λ that is
// shifted to the left by 1 and scaled accordingly.
func twoSidedGeometric(lambda float64) int64 {
	var sample int64 = 0
	var sign int64 = -1
	// Keep a sample of 0 only if the sign is positive. Otherwise, the
	// probability of 0 would be twice as high as it should be.
	for sample == 0 && sign == -1 {
		sample = geometric(lambda) - 1
		sign = int64(rand.Sign())
	}
	return sample * sign
}<|MERGE_RESOLUTION|>--- conflicted
+++ resolved
@@ -165,16 +165,6 @@
 	return 1 - math.Pow(1-partitionDelta, float64(l0Sensitivity))
 }
 
-<<<<<<< HEAD
-func (laplace) ComputeConfidenceIntervalInt64(noisedX, l0Sensitivity, lInfSensitivity int64, epsilon, delta, alpha float64) (ConfidenceInterval, error) {
-	// TODO: Implement confidence interval computation.
-	return ConfidenceInterval{}, nil
-}
-
-func (laplace) ComputeConfidenceIntervalFloat64(noisedX float64, l0Sensitivity int64, lInfSensitivity, epsilon, delta, alpha float64) (ConfidenceInterval, error) {
-	// TODO: Implement confidence interval computation.
-	return ConfidenceInterval{}, nil
-=======
 // ComputeConfidenceIntervalInt64 computes a confidence interval that contains the raw integer value x from which int64 noisedX
 // is computed with a probability greater or equal to 1 - alpha based on the specified laplace noise parameters.
 func (laplace) ComputeConfidenceIntervalInt64(noisedX, l0Sensitivity, lInfSensitivity int64, epsilon, delta, alpha float64) (ConfidenceInterval, error) {
@@ -199,7 +189,6 @@
 	}
 	lambda := laplaceLambda(l0Sensitivity, lInfSensitivity, epsilon)
 	return computeConfidenceIntervalLaplace(noisedX, lambda, alpha), nil
->>>>>>> 76999f2b
 }
 
 func checkArgsLaplace(label string, l0Sensitivity int64, lInfSensitivity, epsilon, delta float64) error {
