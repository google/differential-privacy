//
// Copyright 2020 Google LLC
//
// Licensed under the Apache License, Version 2.0 (the "License");
// you may not use this file except in compliance with the License.
// You may obtain a copy of the License at
//
//      http://www.apache.org/licenses/LICENSE-2.0
//
// Unless required by applicable law or agreed to in writing, software
// distributed under the License is distributed on an "AS IS" BASIS,
// WITHOUT WARRANTIES OR CONDITIONS OF ANY KIND, either express or implied.
// See the License for the specific language governing permissions and
// limitations under the License.
//

// Package noise contains methods to generate and add noise to data.
package noise

import (
	"math"

	log "github.com/golang/glog"
)

// Kind is an enum type. Its values are the supported noise distributions types
// for differential privacy operations.
type Kind int

// Noise distributions used to achieve Differential Privacy.
const (
	GaussianNoise Kind = iota
	LaplaceNoise
)

// ToNoise converts a Kind into a Noise instance.
func ToNoise(k Kind) Noise {
	switch k {
	case GaussianNoise:
		return Gaussian()
	case LaplaceNoise:
		return Laplace()
	default:
		log.Warningf("ToNoise: unknown kind (%v) specified", k)
	}
	return nil
}

// ToKind converts a Noise instance into a Kind.
func ToKind(n Noise) Kind {
	switch n {
	case Gaussian():
		return GaussianNoise
	case Laplace():
		return LaplaceNoise
	default:
		log.Warningf("ToKind: unknown Noise (%v) specified", n)
	}
	return GaussianNoise
}

// ConfidenceIntervalInt64 holds lower and upper bounds as int64 for the confidence interval.
type ConfidenceIntervalInt64 struct {
	LowerBound, UpperBound int64
}

// ConfidenceIntervalFloat64 holds lower and upper bounds as float64 for the confidence interval.
type ConfidenceIntervalFloat64 struct {
	LowerBound, UpperBound float64
}

// toConfidenceIntervalInt64 converts a ConfidenceIntervalFloat64 struct to ConfidenceIntervalInt64 by
// rounding the lower and upper bounds.
func (confInt ConfidenceIntervalFloat64) toConfidenceIntervalInt64() ConfidenceIntervalInt64 {
	return ConfidenceIntervalInt64{LowerBound: int64(math.Round(confInt.LowerBound)), UpperBound: int64(math.Round(confInt.UpperBound))}
}

// Noise is an interface for primitives that add noise to data to make it differentially private.
type Noise interface {
	// AddNoiseInt64 noise to the specified int64 x so that the output is ε-differentially
	// private given the L_0 and L_∞ sensitivities of the database.
	AddNoiseInt64(x, l0sensitivity, lInfSensitivity int64, epsilon, delta float64) int64

	// AddNoiseFloat64 noise to the specified float64 x so that the output is ε-differentially
	// private given the L_0 and L_∞ sensitivities of the database.
	AddNoiseFloat64(x float64, l0sensitivity int64, lInfSensitivity, epsilon, delta float64) float64

	// Threshold returns the smallest threshold k needed in settings where the Noise instance
	// is used to achieve differential privacy on histograms where the inclusion of histogram
	// partitions depends on which privacy units are present in the database.
	//
	// Inputs:
	//   l0Sensitivity: The maximum number of partitions that a privacy unit can contribute to.
	//   lInfSensitivity: How much any single partition's value can change from
	//     the contribution of a single privacy unit. When adding a privacy unit results in the
	//     creation of a new partition, this bounds the magnitude of that partition.
	//   epsilon: The parameter ε passed to AddNoise.
	//   noiseDelta: The parameter δ passed to AddNoise.
	//   thresholdDelta: Differential privacy loss (0, delta) incurred by thresholding,
	//     i.e. the probability to output a partition that only has one privacy unit in it.
	//
	// More precisely, Threshold returns the smallest k such that the following algorithm:
	//
	//   func Histogram(records []struct{key string, value float64}) map[string]float64 {
	//     sums := make(map[string]float64)
	//	   for _, record := range records {
	//       sums[record.key] = sums[record.key]+record.value
	//     }
	//     noisySums := make(map[string]float64)
	//     for key, sum := range sums {
	//       noisySum := AddNoiseFloat64(sum, sensitivity, epsilon, noiseDelta)
	//       if noisySum ≥ k:
	//         noisySums[key] = noisySum
	//     }
	//     return noisySums
	//   }
	//
	// satisfies (epsilon,noiseDelta+thresholdDelta)-differential privacy under the
	// given assumptions of L_0 and L_∞ sensitivities.
<<<<<<< HEAD
	Threshold(l0Sensitivity int64, lInfSensitivity, epsilon, deltaNoise, deltaThreshold float64) float64

	// ConfidenceIntervalInt64 will return a ConfidenceIntervalInt64 struct with the given
	// confidenceLevel, using the int64 noisedValue, l0Sensitivity, lInfSensitivity int64 and
	// epsilon, delta float64 for the distribution.
	ConfidenceIntervalInt64(noisedValue, l0Sensitivity, lInfSensitivity int64, epsilon, delta,
		confidenceLevel float64) (ConfidenceIntervalInt64, error)

	// ConfidenceIntervalFloat64 will return a ConfidenceIntervalFloat64 struct with the given
	// confidenceLevel, using the float64 noisedValue, l0Sensitivity int64 and lInfSensitivity,
	// epsilon, delta float64 for the distribution.
	ConfidenceIntervalFloat64(noisedValue float64, l0Sensitivity int64, lInfSensitivity, epsilon, delta,
		confidenceLevel float64) (ConfidenceIntervalFloat64, error)
=======
	Threshold(l0Sensitivity int64, lInfSensitivity, epsilon, noiseDelta, thesholdDelta float64) float64
>>>>>>> 0b0a5c23
}<|MERGE_RESOLUTION|>--- conflicted
+++ resolved
@@ -59,20 +59,15 @@
 	return GaussianNoise
 }
 
-// ConfidenceIntervalInt64 holds lower and upper bounds as int64 for the confidence interval.
-type ConfidenceIntervalInt64 struct {
-	LowerBound, UpperBound int64
-}
-
-// ConfidenceIntervalFloat64 holds lower and upper bounds as float64 for the confidence interval.
-type ConfidenceIntervalFloat64 struct {
+// ConfidenceInterval holds lower and upper bounds as float64 for the confidence interval.
+type ConfidenceInterval struct {
 	LowerBound, UpperBound float64
 }
 
-// toConfidenceIntervalInt64 converts a ConfidenceIntervalFloat64 struct to ConfidenceIntervalInt64 by
-// rounding the lower and upper bounds.
-func (confInt ConfidenceIntervalFloat64) toConfidenceIntervalInt64() ConfidenceIntervalInt64 {
-	return ConfidenceIntervalInt64{LowerBound: int64(math.Round(confInt.LowerBound)), UpperBound: int64(math.Round(confInt.UpperBound))}
+// toConfidenceIntervalInt64 rounds the lower and upper bounds of a ConfidenceInterval struct for
+// integer valued noise operations.
+func (confInt ConfidenceInterval) toConfidenceIntervalInt64() ConfidenceInterval {
+	return ConfidenceInterval{LowerBound: math.Round(confInt.LowerBound), UpperBound: math.Round(confInt.UpperBound)}
 }
 
 // Noise is an interface for primitives that add noise to data to make it differentially private.
@@ -117,21 +112,15 @@
 	//
 	// satisfies (epsilon,noiseDelta+thresholdDelta)-differential privacy under the
 	// given assumptions of L_0 and L_∞ sensitivities.
-<<<<<<< HEAD
-	Threshold(l0Sensitivity int64, lInfSensitivity, epsilon, deltaNoise, deltaThreshold float64) float64
+	Threshold(l0Sensitivity int64, lInfSensitivity, epsilon, noiseDelta, thresholdDelta float64) float64
 
-	// ConfidenceIntervalInt64 will return a ConfidenceIntervalInt64 struct with the given
+	// ConfidenceIntervalInt64 will return a ConfidenceInterval struct with the given
 	// confidenceLevel, using the int64 noisedValue, l0Sensitivity, lInfSensitivity int64 and
 	// epsilon, delta float64 for the distribution.
-	ConfidenceIntervalInt64(noisedValue, l0Sensitivity, lInfSensitivity int64, epsilon, delta,
-		confidenceLevel float64) (ConfidenceIntervalInt64, error)
+	ConfidenceIntervalInt64(noisedValue, l0Sensitivity, lInfSensitivity int64, epsilon, delta, confidenceLevel float64) (ConfidenceInterval, error)
 
-	// ConfidenceIntervalFloat64 will return a ConfidenceIntervalFloat64 struct with the given
+	// ConfidenceIntervalFloat64 will return a ConfidenceInterval struct with the given
 	// confidenceLevel, using the float64 noisedValue, l0Sensitivity int64 and lInfSensitivity,
 	// epsilon, delta float64 for the distribution.
-	ConfidenceIntervalFloat64(noisedValue float64, l0Sensitivity int64, lInfSensitivity, epsilon, delta,
-		confidenceLevel float64) (ConfidenceIntervalFloat64, error)
-=======
-	Threshold(l0Sensitivity int64, lInfSensitivity, epsilon, noiseDelta, thesholdDelta float64) float64
->>>>>>> 0b0a5c23
+	ConfidenceIntervalFloat64(noisedValue float64, l0Sensitivity int64, lInfSensitivity, epsilon, delta, confidenceLevel float64) (ConfidenceInterval, error)
 }