--- conflicted
+++ resolved
@@ -66,8 +66,9 @@
         "org.apache.beam:beam-sdks-java-core:2.49.0",
         "org.apache.beam:beam-sdks-java-extensions-avro:2.49.0",
         "org.apache.beam:beam-sdks-java-extensions-protobuf:2.49.0",
-<<<<<<< HEAD
 
+        "info.picocli:picocli:4.7.6",
+        # For Apache Spark
         "org.apache.spark:spark-core_2.13:3.3.2",
         "org.apache.spark:spark-sql_2.13:3.3.2",
         "org.apache.spark:spark-mllib_2.13:3.3.2",
@@ -76,10 +77,9 @@
         "com.fasterxml.jackson.module:jackson-module-paranamer:2.14.2",
         "com.fasterxml.jackson.module:jackson-module-scala_2.13:2.14.2",
         "org.scala-lang:scala-library:2.13.12",
-=======
+
         # For logging to console.
         "org.slf4j:slf4j-jdk14:1.7.36",
->>>>>>> d986e7ff
     ],
     repositories = [
         "https://maven.google.com",
